--- conflicted
+++ resolved
@@ -1,14 +1,8 @@
-"""
-Causal testing framework example script.
+import os
+import logging
 
-This example demonstrates the use of a custom EmpiricalMeanEstimator
-for causal testing and runs causal tests using the framework.
-"""
+import pandas as pd
 
-<<<<<<< HEAD
-import os
-from typing import Tuple, Optional, Any
-=======
 from causal_testing.specification.causal_dag import CausalDAG
 from causal_testing.specification.scenario import Scenario
 from causal_testing.specification.variable import Input, Output
@@ -19,50 +13,20 @@
 from causal_testing.estimation.abstract_estimator import Estimator
 from causal_testing.estimation.effect_estimate import EffectEstimate
 from causal_testing.testing.base_test_case import BaseTestCase
->>>>>>> fed97ade
 
-from causal_testing.main import (
-    CausalTestingFramework,
-    CausalTestingPaths,
-    setup_logging
-)
-from causal_testing.estimation.abstract_estimator import Estimator
 
-setup_logging(verbose=True)
+logger = logging.getLogger(__name__)
+logging.basicConfig(level=logging.DEBUG, format="%(message)s")
 
 
 class EmpiricalMeanEstimator(Estimator):
-    """
-    Estimator that computes treatment effects using empirical means.
+    def add_modelling_assumptions(self):
+        """
+        Add modelling assumptions to the estimator. This is a list of strings which list the modelling assumptions that
+        must hold if the resulting causal inference is to be considered valid.
+        """
+        self.modelling_assumptions += "The data must contain runs with the exact configuration of interest."
 
-    This estimator calculates the Average Treatment Effect (ATE) and risk ratio
-    by directly comparing the means of treatment and control groups.
-    """
-
-    def add_modelling_assumptions(self):
-        """Add modeling assumptions for this estimator."""
-        self.modelling_assumptions += (
-            "The data must contain runs with the exact configuration of interest."
-        )
-
-    def estimate_ate(self) -> Tuple[float, Optional[Any]]:
-        """
-        Estimate the Average Treatment Effect.
-
-<<<<<<< HEAD
-        Returns:
-            Tuple containing the ATE estimate and optional additional data.
-        """
-        control_results = self.df.where(
-            self.df[self.base_test_case.treatment_variable.name] == self.control_value
-        )[self.base_test_case.outcome_variable.name].dropna()
-
-        treatment_results = self.df.where(
-            self.df[self.base_test_case.treatment_variable.name] == self.treatment_value
-        )[self.base_test_case.outcome_variable.name].dropna()
-
-        return treatment_results.mean() - control_results.mean(), None
-=======
     def estimate_ate(self) -> EffectEstimate:
         """Estimate the outcomes under control and treatment.
         :return: The empirical average treatment effect.
@@ -74,26 +38,11 @@
             self.base_test_case.outcome_variable.name
         ].dropna()
         return EffectEstimate("ate", treatment_results.mean() - control_results.mean())
->>>>>>> fed97ade
 
-    def estimate_risk_ratio(self) -> Tuple[float, Optional[Any]]:
+    def estimate_risk_ratio(self) -> float:
+        """Estimate the outcomes under control and treatment.
+        :return: The empirical average treatment effect.
         """
-<<<<<<< HEAD
-        Estimate the risk ratio.
-
-        Returns:
-            Tuple containing the risk ratio estimate and optional additional data.
-        """
-        control_results = self.df.where(
-            self.df[self.base_test_case.treatment_variable.name] == self.control_value
-        )[self.base_test_case.outcome_variable.name].dropna()
-
-        treatment_results = self.df.where(
-            self.df[self.base_test_case.treatment_variable.name] == self.treatment_value
-        )[self.base_test_case.outcome_variable.name].dropna()
-
-        return treatment_results.mean() / control_results.mean(), None
-=======
         control_results = self.df.where(self.df[self.base_test_case.treatment_variable.name] == self.control_value)[
             self.base_test_case.outcome_variable.name
         ].dropna()
@@ -101,38 +50,35 @@
             self.base_test_case.outcome_variable.name
         ].dropna()
         return EffectEstimate("risk_ratio", treatment_results.mean() / control_results.mean())
->>>>>>> fed97ade
 
 
+# 1. Read in the Causal DAG
 ROOT = os.path.realpath(os.path.dirname(__file__))
+causal_dag = CausalDAG(f"{ROOT}/dag.dot")
 
-<<<<<<< HEAD
+# 2. Create variables
+width = Input("width", float)
+height = Input("height", float)
+intensity = Input("intensity", float)
 
-def run_causal_tests() -> None:
-    """
-    Run causal tests using the framework.
+num_lines_abs = Output("num_lines_abs", float)
+num_lines_unit = Output("num_lines_unit", float)
+num_shapes_abs = Output("num_shapes_abs", float)
+num_shapes_unit = Output("num_shapes_unit", float)
 
-    Sets up paths, initialises the framework, loads tests, runs them,
-    and saves the results.
-    """
-    dag_path = os.path.join(ROOT, "dag.dot")
-    data_paths = [os.path.join(ROOT, "data/random/data_random_1000.csv")]
-    test_config_path = os.path.join(ROOT, "causal_tests.json")
-    output_path = os.path.join(ROOT, "causal_test_results.json")
+# 3. Create scenario
+scenario = Scenario(
+    variables={
+        width,
+        height,
+        intensity,
+        num_lines_abs,
+        num_lines_unit,
+        num_shapes_abs,
+        num_shapes_unit,
+    }
+)
 
-    paths = CausalTestingPaths(
-        dag_path=dag_path,
-        data_paths=data_paths,
-        test_config_path=test_config_path,
-        output_path=output_path
-    )
-
-    framework = CausalTestingFramework(paths=paths, ignore_cycles=False)
-    framework.setup()
-    framework.load_tests()
-    results = framework.run_tests()
-    framework.save_results(results)
-=======
 # 4. Construct a causal specification from the scenario and causal DAG
 causal_specification = CausalSpecification(scenario, causal_dag)
 
@@ -238,8 +184,8 @@
     if save:
         width_num_shapes_results.to_csv("width_num_shapes_results_random_1000.csv")
     logger.info("%s", width_num_shapes_results)
->>>>>>> fed97ade
 
 
 if __name__ == "__main__":
-    run_causal_tests()+    test_poisson_intensity_num_shapes(save=False)
+    test_poisson_width_num_shapes(save=True)