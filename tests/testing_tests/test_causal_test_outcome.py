--- conflicted
+++ resolved
@@ -7,110 +7,76 @@
     """Test the TestCausalTestOutcome basic methods."""
 
     def test_empty_adjustment_set(self):
-<<<<<<< HEAD
         ctr = CausalTestResult(
             treatment="A",
             outcome="A",
             treatment_value=1,
             control_value=0,
             adjustment_set={},
-            ate=0,
+            test_value=0,
             confidence_intervals=None,
             effect_modifier_configuration=None,
         )
-=======
-        ctr = CausalTestResult(treatment="A", outcome="A", treatment_value=1,
-                               control_value=0, adjustment_set={}, test_value=0,
-                               confidence_intervals=None, effect_modifier_configuration=None)
->>>>>>> 8debfd49
 
         self.assertIsNone(ctr.ci_low())
         self.assertIsNone(ctr.ci_high())
 
     def test_exactValue_pass(self):
-<<<<<<< HEAD
+        test_value = TestValue(type="ate", value=5.05)
         ctr = CausalTestResult(
             treatment="A",
             outcome="A",
             treatment_value=1,
             control_value=0,
             adjustment_set={},
-            ate=5.05,
+            test_value=test_value,
             confidence_intervals=None,
             effect_modifier_configuration=None,
         )
-=======
-        test_value = TestValue(type="ate",
-                               value=5.05)
-        ctr = CausalTestResult(treatment="A", outcome="A", treatment_value=1,
-                               control_value=0, adjustment_set={}, test_value=test_value,
-                               confidence_intervals=None, effect_modifier_configuration=None)
->>>>>>> 8debfd49
         ev = ExactValue(5, 0.1)
         self.assertTrue(ev.apply(ctr))
 
     def test_exactValue_fail(self):
-<<<<<<< HEAD
+        test_value = TestValue(type="ate", value=0)
         ctr = CausalTestResult(
             treatment="A",
             outcome="A",
             treatment_value=1,
             control_value=0,
             adjustment_set={},
-            ate=0,
+            test_value=test_value,
             confidence_intervals=None,
             effect_modifier_configuration=None,
         )
-=======
-        test_value = TestValue(type="ate",
-                               value=0)
-        ctr = CausalTestResult(treatment="A", outcome="A", treatment_value=1,
-                               control_value=0, adjustment_set={}, test_value=test_value,
-                               confidence_intervals=None, effect_modifier_configuration=None)
->>>>>>> 8debfd49
         ev = ExactValue(5, 0.1)
         self.assertFalse(ev.apply(ctr))
 
     def test_someEffect_pass(self):
-<<<<<<< HEAD
+        test_value = TestValue(type="ate", value=5.05)
         ctr = CausalTestResult(
             treatment="A",
             outcome="A",
             treatment_value=1,
             control_value=0,
             adjustment_set={},
-            ate=5.05,
+            test_value=test_value,
             confidence_intervals=[4.8, 6.7],
             effect_modifier_configuration=None,
         )
-=======
-        test_value = TestValue(type="ate",
-                               value=5.05)
-        ctr = CausalTestResult(treatment="A", outcome="A", treatment_value=1,
-                               control_value=0, adjustment_set={}, test_value=test_value,
-                               confidence_intervals=[4.8, 6.7], effect_modifier_configuration=None)
->>>>>>> 8debfd49
         ev = SomeEffect()
         self.assertTrue(ev.apply(ctr))
 
     def test_someEffect_fail(self):
-<<<<<<< HEAD
+        test_value = TestValue(type="ate", value=0)
         ctr = CausalTestResult(
             treatment="A",
             outcome="A",
             treatment_value=1,
             control_value=0,
             adjustment_set={},
-            ate=0,
+            test_value=test_value,
             confidence_intervals=[-0.1, 0.2],
             effect_modifier_configuration=None,
         )
-=======
-        test_value = TestValue(type="ate",
-                               value=0)
-        ctr = CausalTestResult(treatment="A", outcome="A", treatment_value=1,
-                               control_value=0, adjustment_set={}, test_value=test_value,
-                               confidence_intervals=[-0.1, 0.2], effect_modifier_configuration=None)
->>>>>>> 8debfd49
         ev = SomeEffect()
         self.assertFalse(ev.apply(ctr))