--- conflicted
+++ resolved
@@ -188,7 +188,6 @@
         self.assertAlmostEqual(causal_test_result.test_value.value, 0, delta=1e-10)
 
     def test_execute_test_observational_linear_regression_estimator_risk_ratio(self):
-<<<<<<< HEAD
         """Check that executing the causal test case returns the correct results for dummy data using a linear
         regression estimator."""
         estimation_model = LinearRegressionEstimator(
@@ -202,19 +201,7 @@
         causal_test_result = self.causal_test_engine.execute_test(
             estimation_model, self.causal_test_case, estimate_type="risk_ratio"
         )
-        self.assertEqual(int(causal_test_result.ate), 0)
-=======
-        """ Check that executing the causal test case returns the correct results for dummy data using a linear
-        regression estimator. """
-        estimation_model = LinearRegressionEstimator(('D',),
-                                                     self.treatment_value,
-                                                     self.control_value,
-                                                     self.minimal_adjustment_set,
-                                                     ('A',),
-                                                     self.causal_test_engine.scenario_execution_data_df)
-        causal_test_result = self.causal_test_engine.execute_test(estimation_model, self.causal_test_case, estimate_type="risk_ratio")
         self.assertEqual(int(causal_test_result.test_value.value), 0)
->>>>>>> 8debfd49
 
     def test_invalid_estimate_type(self):
         """Check that executing the causal test case returns the correct results for dummy data using a linear
@@ -249,7 +236,6 @@
         """Check that executing the causal test case returns the correct conditional average treatment effects for
         dummy data with effect multiplicative effect modification. C ~ (4*(A+2) + D)*M"""
         # Add some effect modifier M that has a multiplicative effect on C
-<<<<<<< HEAD
         self.causal_test_engine.scenario_execution_data_df["M"] = np.random.randint(
             1, 5, len(self.causal_test_engine.scenario_execution_data_df)
         )
@@ -268,22 +254,7 @@
         causal_test_result = self.causal_test_engine.execute_test(
             estimation_model, self.causal_test_case, estimate_type="cate"
         )
-        causal_test_result = causal_test_result.ate
-=======
-        self.causal_test_engine.scenario_execution_data_df['M'] = \
-            np.random.randint(1, 5, len(self.causal_test_engine.scenario_execution_data_df))
-        self.causal_test_engine.scenario_execution_data_df['C'] *= \
-            self.causal_test_engine.scenario_execution_data_df['M']
-        estimation_model = CausalForestEstimator(('A',),
-                                                 self.treatment_value,
-                                                 self.control_value,
-                                                 self.minimal_adjustment_set,
-                                                 ('C',),
-                                                 self.causal_test_engine.scenario_execution_data_df,
-                                                 effect_modifiers={Input('M', int): None})
-        causal_test_result = self.causal_test_engine.execute_test(estimation_model, self.causal_test_case, estimate_type='cate')
         causal_test_result = causal_test_result.test_value.value
->>>>>>> 8debfd49
         # Check that each effect modifier's strata has a greater ATE than the last (ascending order)
         causal_test_result_m1 = causal_test_result.loc[causal_test_result["M"] == 1]
         causal_test_result_m2 = causal_test_result.loc[causal_test_result["M"] == 2]
