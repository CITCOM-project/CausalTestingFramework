from causal_testing.specification.scenario import Scenario
from causal_testing.specification.variable import Variable
from causal_testing.testing.causal_test_case import CausalTestCase
from causal_testing.testing.causal_test_outcome import CausalTestOutcome
import z3
import pandas as pd
import lhsmdu

import logging
logger = logging.getLogger(__name__)


class AbstractCausalTestCase:
    """
    An abstract test case serves as a generator for concrete test cases. Instead of having concrete conctrol
    and treatment values, we instead just specify the intervention and the treatment variables. This then
    enables potentially infinite concrete test cases to be generated between different values of the treatment.
    """

    def __init__(self, scenario: Scenario, intervention_constraints: {z3.ExprRef}, treatment_variables: {Variable},
                 expected_causal_effect: CausalTestOutcome, outcome_variables: {Variable},
                 effect_modifiers: {Variable} = None):
        assert treatment_variables.issubset(scenario.variables.values()), (
            "Treatment variables must be a subset of variables."
            + " Instead got:\ntreatment_variables={treatment_variables}\nvariables={variables}"
        )

        self.scenario = scenario
        self.intervention_constraints = intervention_constraints
        self.treatment_variables = treatment_variables
        self.expected_causal_effect = expected_causal_effect
        self.outcome_variables = outcome_variables

        if effect_modifiers is not None:
            self.effect_modifiers = effect_modifiers
        else:
            self.effect_modifiers = {}

    def __str__(self):
        return (f"When we apply intervention {self.intervention_constraints}, "
        + f"the {self.outcome_variables} should {self.expected_causal_effect}")

    def datapath(self):
        def sanitise(string):
            return "".join([x for x in string if x.isalnum()])
        return sanitise('-'.join([str(c) for c in self.intervention_constraints]))+f"_{'-'.join([c.name for c in self.outcome_variables])}_{self.expected_causal_effect}"+".csv"

    def generate_concrete_tests(self, sample_size: int, ) -> ([CausalTestCase], pd.DataFrame):
        """Generates a list of `num` concrete test cases.

        :param sample_size: The number of test cases to generate.
        :return: A list of causal test cases and a dataframe representing the required model run configurations.
<<<<<<< HEAD
        :rtype: ([CausalTestCase], pd.DataFrame)
=======
>>>>>>> 1a4e39e5
        """
        # Generate the Latin Hypercube samples and put into a dataframe
        samples = pd.DataFrame(
            lhsmdu.sample(len(self.scenario.inputs()), sample_size).T,
            columns=[v.name for v in self.scenario.inputs()],
        )
        # Project the samples to the variables' distributions
        for var in self.scenario.inputs():
            # TODO: This only works for Inputs. We need to do it for Metas too...
            samples[var.name] = lhsmdu.inverseTransformSample(
                var.distribution, samples[var.name]
            )

        concrete_tests = []
        runs = []
        run_columns = sorted([v.name for v in self.scenario.inputs()])
        for _, row in samples.iterrows():
            optimizer = z3.Optimize()
            for i, c in enumerate(self.scenario.constraints):
                optimizer.add(c)
            for i, c in enumerate(self.intervention_constraints):
                optimizer.add(c)

            optimizer.add_soft([v.z3 == row[v.name] for v in self.scenario.inputs()])
            sat = optimizer.check()
            if sat == z3.unsat:
                logger.warning(
                    "Satisfiability of test case was unsat.\n"
                    + f"Constraints\n{optimizer}\nUnsat core {optimizer.unsat_core()}"
                )
            model = optimizer.model()

            for v in self.scenario.inputs():
                if row[v.name] != v.cast(model[v.z3]):
                    logger.warn(f"Value of variable {v} is {v.cast(model[v.z3])} rather than {row[v.name]}")

            concrete_test = CausalTestCase(
                control_input_configuration={v: v.cast(model[v.z3]) for v in self.treatment_variables},
                expected_causal_effect=self.expected_causal_effect,
                outcome_variables=self.outcome_variables,
                treatment_input_configuration={
                    v: v.cast(model[self.scenario.treatment_variables[v.name].z3])
                    for v in self.treatment_variables
                },
            )
            concrete_tests.append(concrete_test)
            runs.append(
                {
                    v.name: v.cast(model[v.z3])
                    for v in self.scenario.variables.values()
                    if v.name in run_columns
                }
            )
        return concrete_tests, pd.DataFrame(runs, columns=run_columns)<|MERGE_RESOLUTION|>--- conflicted
+++ resolved
@@ -50,10 +50,7 @@
 
         :param sample_size: The number of test cases to generate.
         :return: A list of causal test cases and a dataframe representing the required model run configurations.
-<<<<<<< HEAD
         :rtype: ([CausalTestCase], pd.DataFrame)
-=======
->>>>>>> 1a4e39e5
         """
         # Generate the Latin Hypercube samples and put into a dataframe
         samples = pd.DataFrame(
