--- conflicted
+++ resolved
@@ -150,31 +150,19 @@
             raise ValueError(f"Instrument {instrument} is not associated with treatment {treatment} in the DAG")
 
         # (ii) Instrument does not affect outcome except through its potential effect on treatment
-<<<<<<< HEAD
-        if not all([treatment in path for path in nx.all_simple_paths(self.graph, source=instrument, target=outcome)]):
-=======
         if not all((treatment in path for path in nx.all_simple_paths(self.graph, source=instrument, target=outcome))):
->>>>>>> d22709d9
             raise ValueError(
                 f"Instrument {instrument} affects the outcome {outcome} other than through the treatment {treatment}"
             )
 
         # (iii) Instrument and outcome do not share causes
         if any(
-<<<<<<< HEAD
-            [
-=======
             (
->>>>>>> d22709d9
                 cause
                 for cause in self.graph.nodes
                 if list(nx.all_simple_paths(self.graph, source=cause, target=instrument))
                 and list(nx.all_simple_paths(self.graph, source=cause, target=outcome))
-<<<<<<< HEAD
-            ]
-=======
-            )
->>>>>>> d22709d9
+            )
         ):
             raise ValueError(f"Instrument {instrument} and outcome {outcome} share common causes")
 
