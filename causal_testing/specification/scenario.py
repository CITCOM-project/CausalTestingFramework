--- conflicted
+++ resolved
@@ -1,12 +1,9 @@
 from collections.abc import Iterable, Mapping
 
 from tabulate import tabulate
-<<<<<<< HEAD
-=======
 from z3 import ExprRef, substitute
 
 from .variable import Input, Meta, Output, Variable
->>>>>>> 7906d99f
 
 
 class Scenario:
