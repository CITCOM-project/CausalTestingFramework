--- conflicted
+++ resolved
@@ -120,16 +120,11 @@
 
 
 class ObservationalDataCollector(DataCollector):
-<<<<<<< HEAD
-    def collect_data(self, csv_path: str, index_col: int = None) -> pd.DataFrame:
-=======
-
     def __init__(self, scenario: Scenario, csv_path: str):
         super().__init__(scenario)
         self.csv_path = csv_path
 
-    def collect_data(self, **kwargs) -> pd.DataFrame:
->>>>>>> bbb24c65
+    def collect_data(self, csv_path: str, index_col: int = None) -> pd.DataFrame:
         """
         Read a csv containing execution data for the system-under-test into a pandas dataframe and filter to remove any
         data which is invalid for the scenario-under-test. Data is invalid if it does not meet the constraints
@@ -147,10 +142,6 @@
         :rtype: pd.DataFrame
 
         """
-<<<<<<< HEAD
         execution_data_df = pd.read_csv(csv_path, index_col=index_col)
-=======
-        execution_data_df = pd.read_csv(self.csv_path, **kwargs)
->>>>>>> bbb24c65
         scenario_execution_data_df = self.filter_valid_data(execution_data_df)
         return scenario_execution_data_df