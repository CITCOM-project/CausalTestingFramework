import logging

import pandas as pd

from causal_testing.data_collection.data_collector import DataCollector
from causal_testing.specification.causal_specification import CausalSpecification
from causal_testing.testing.causal_test_case import CausalTestCase
from causal_testing.testing.causal_test_outcome import CausalTestResult
from causal_testing.testing.estimators import Estimator

<<<<<<< HEAD
import logging

=======
>>>>>>> 7906d99f
logger = logging.getLogger(__name__)


class CausalTestEngine:
    """
    Overarching workflow for Causal Testing. The CausalTestEngine proceeds in four steps.
    (1) Given a causal test case, specification, and (optionally) observational data, compute the causal estimand
        that, once estimated, yields the desired causal effect. This is essentially the recipe for a statistical
        procedure that, according to the assumptions encoded in the causal specification, estimates the casual effect
        of interest.
    (2) If using observational data, check whether the data is sufficient for estimating the causal effect of interest.
        If the data is insufficient, identify the missing data to guide the user towards un-exercised areas of the
        system-under-test. Else, if generating experimental data, run the model in the experimental conditions required
        to isolate the causal effect of interest.
    (3) Using the gathered data (whether observational or experimental), implement the statistical procedure prescribed
        by the causal estimand. For example, apply a linear regression model which includes a term for the set of
        variables which block (d-separate) all back-door paths. Return the causal estimate obtained following this
        procedure and, optionally, (depending on the estimator used) confidence intervals for this estimate. These are
        provided as an instance of the CausalTestResult class.
    (4) Define a test oracle procedure which uses the causal test results to determine whether the intervention has
        had the anticipated causal effect. This should assign a pass/fail value to the CausalTestResult.
    """

    def __init__(
<<<<<<< HEAD
        self,
        causal_test_case: CausalTestCase,
        causal_specification: CausalSpecification,
        data_collector: DataCollector,
=======
        self, causal_test_case: CausalTestCase, causal_specification: CausalSpecification, data_collector: DataCollector
>>>>>>> 7906d99f
    ):
        self.causal_test_case = causal_test_case
        self.treatment_variables = list(self.causal_test_case.control_input_configuration)
        self.casual_dag, self.scenario = (
            causal_specification.causal_dag,
            causal_specification.scenario,
        )
        self.data_collector = data_collector
        self.scenario_execution_data_df = pd.DataFrame()

    def load_data(self, **kwargs):
        """Load execution data corresponding to the causal test case into a pandas dataframe and return the minimal
        adjustment set.

        Data can be loaded in two ways:
            (1) Experimentally - the model is executed with the treatment and control input configurations under
                conditions that guarantee the observed change in outcome must be caused by the change in input
                (intervention).
            (2) Observationally - previous execution data is supplied in the form of a csv which is then filtered
                to remove any data corresponding to executions of a different scenario
                (i.e. not the scenario-under-test) and checked for positivity violations.

        After the data is loaded, both are treated in the same way and, provided the identifiability and modelling
        assumptions hold, can be used to estimate the causal effect for the causal test case.

        :return self: Update the causal test case's execution data dataframe.
        :return minimal_adjustment_set: The smallest set of variables which can be adjusted for to obtain a causal
        estimate as opposed to a purely associational estimate.
        """

        self.scenario_execution_data_df = self.data_collector.collect_data(**kwargs)

        minimal_adjustment_sets = []
        if self.causal_test_case.effect == "total":
            minimal_adjustment_sets = self.casual_dag.enumerate_minimal_adjustment_sets(
<<<<<<< HEAD
                [v.name for v in self.treatment_variables],
                [v.name for v in self.causal_test_case.outcome_variables],
            )
        elif self.causal_test_case.effect == "direct":
            minimal_adjustment_sets = self.casual_dag.direct_effect_adjustment_sets(
                [v.name for v in self.treatment_variables],
                [v.name for v in self.causal_test_case.outcome_variables],
=======
                [v.name for v in self.treatment_variables], [v.name for v in self.causal_test_case.outcome_variables]
            )
        elif self.causal_test_case.effect == "direct":
            minimal_adjustment_sets = self.casual_dag.direct_effect_adjustment_sets(
                [v.name for v in self.treatment_variables], [v.name for v in self.causal_test_case.outcome_variables]
>>>>>>> 7906d99f
            )
        else:
            raise ValueError("Causal effect should be 'total' or 'direct'")

        minimal_adjustment_set = min(minimal_adjustment_sets, key=len)
        return minimal_adjustment_set

    def execute_test(self, estimator: Estimator, estimate_type: str = "ate") -> CausalTestResult:
        """Execute a causal test case and return the causal test result.

        Test case execution proceeds with the following steps:
        (1) Check that data has been loaded using the method load_data
        (2) Check loaded data for any positivity violations and warn the user if so
        (3) Instantiate the estimator with the values of the causal test case.
        (4) Using the estimator, estimate the average treatment effect of the changing the treatment from control value
            to treatment value on the outcome of interest, adjusting for the identified adjustment set.
        (5) Depending on the estimator used, compute 95% confidence intervals for the estimate.
        (6) Store results in an instance of CausalTestResults.
        (7) Apply test oracle procedure to assign a pass/fail to the CausalTestResult and return.

        :param estimator: A reference to an Estimator class.
        :param estimate_type: A string which denotes the type of estimate to return, ATE or CATE.
        :return causal_test_result: A CausalTestResult for the executed causal test case.
        """
        if self.scenario_execution_data_df.empty:
            raise Exception("No data has been loaded. Please call load_data prior to executing a causal test case.")
        if estimator.df is None:
            estimator.df = self.scenario_execution_data_df
        treatments = [v.name for v in self.treatment_variables]
        outcomes = [v.name for v in self.causal_test_case.outcome_variables]
        minimal_adjustment_sets = self.casual_dag.enumerate_minimal_adjustment_sets(treatments, outcomes)
        minimal_adjustment_set = min(minimal_adjustment_sets, key=len)

        logger.info("treatments: %s", treatments)
        logger.info("outcomes: %s", outcomes)
        logger.info("minimal_adjustment_set: %s", minimal_adjustment_set)

        minimal_adjustment_set = minimal_adjustment_set - {
            v.name for v in self.causal_test_case.control_input_configuration
        }
        minimal_adjustment_set = minimal_adjustment_set - {v.name for v in self.causal_test_case.outcome_variables}
        assert all(
            (v.name not in minimal_adjustment_set for v in self.causal_test_case.control_input_configuration)
        ), "Treatment vars in adjustment set"
        assert all(
            (v.name not in minimal_adjustment_set for v in self.causal_test_case.outcome_variables)
        ), "Outcome vars in adjustment set"

        variables_for_positivity = list(minimal_adjustment_set) + treatments + outcomes
        if self._check_positivity_violation(variables_for_positivity):
            # TODO: We should allow users to continue because positivity can be overcome with parametric models
            # TODO: When we implement causal contracts, we should also note the positivity violation there
            raise Exception("POSITIVITY VIOLATION -- Cannot proceed.")

        # TODO: Some estimators also return the CATE. Find the best way to add this into the causal test engine.
        if estimate_type == "cate":
            logger.debug("calculating cate")
            if not hasattr(estimator, "estimate_cates"):
                raise NotImplementedError(f"{estimator.__class__} has no CATE method.")
            else:
                cates_df, confidence_intervals = estimator.estimate_cates()
                # TODO: Work out how to handle CATE test results (just return the results df for now)
                causal_test_result = CausalTestResult(
                    treatment=estimator.treatment,
                    outcome=estimator.outcome,
                    treatment_value=estimator.treatment_values,
                    control_value=estimator.control_values,
                    adjustment_set=estimator.adjustment_set,
                    ate=cates_df,
                    effect_modifier_configuration=self.causal_test_case.effect_modifier_configuration,
                    confidence_intervals=confidence_intervals,
                )
        elif estimate_type == "risk_ratio":
            logger.debug("calculating risk_ratio")
            risk_ratio, confidence_intervals = estimator.estimate_risk_ratio()
            causal_test_result = CausalTestResult(
                treatment=estimator.treatment,
                outcome=estimator.outcome,
                treatment_value=estimator.treatment_values,
                control_value=estimator.control_values,
                adjustment_set=estimator.adjustment_set,
                ate=risk_ratio,
                effect_modifier_configuration=self.causal_test_case.effect_modifier_configuration,
                confidence_intervals=confidence_intervals,
            )
        elif estimate_type == "ate":
            logger.debug("calculating ate")
            ate, confidence_intervals = estimator.estimate_ate()
            causal_test_result = CausalTestResult(
                treatment=estimator.treatment,
                outcome=estimator.outcome,
                treatment_value=estimator.treatment_values,
                control_value=estimator.control_values,
                adjustment_set=estimator.adjustment_set,
                ate=ate,
                effect_modifier_configuration=self.causal_test_case.effect_modifier_configuration,
                confidence_intervals=confidence_intervals,
            )
            # causal_test_result = CausalTestResult(minimal_adjustment_set, ate, confidence_intervals)
            # causal_test_result.apply_test_oracle_procedure(self.causal_test_case.expected_causal_effect)
        elif estimate_type == "ate_calculated":
            logger.debug("calculating ate")
            ate, confidence_intervals = estimator.estimate_ate_calculated()
            causal_test_result = CausalTestResult(
                treatment=estimator.treatment,
                outcome=estimator.outcome,
                treatment_value=estimator.treatment_values,
                control_value=estimator.control_values,
                adjustment_set=estimator.adjustment_set,
                ate=ate,
                effect_modifier_configuration=self.causal_test_case.effect_modifier_configuration,
                confidence_intervals=confidence_intervals,
            )
            # causal_test_result = CausalTestResult(minimal_adjustment_set, ate, confidence_intervals)
            # causal_test_result.apply_test_oracle_procedure(self.causal_test_case.expected_causal_effect)
        else:
            raise ValueError(f"Invalid estimate type {estimate_type}, expected 'ate', 'cate', or 'risk_ratio'")
        return causal_test_result

    # TODO (MF) I think that the test oracle procedure should go in here.
    # This way, the user can supply it as a function or something, which can be applied to the result of CI

    def _check_positivity_violation(self, variables_list):
        """Check whether the dataframe has a positivity violation relative to the specified variables list.

        A positivity violation occurs when there is a stratum of the dataframe which does not have any data. Put simply,
        if we split the dataframe into covariate sub-groups, each sub-group must contain both a treated and untreated
        individual. If a positivity violation occurs, causal inference is still possible using a properly specified
        parametric estimator. Therefore, we should not throw an exception upon violation but raise a warning instead.

        :param variables_list: The list of variables for which positivity must be satisfied.
        :return: True if positivity is violated, False otherwise.
        """
        # TODO: Improve positivity checks to look for stratum-specific violations, not just missing variables in df
        if not set(variables_list).issubset(self.scenario_execution_data_df.columns):
            missing_variables = set(variables_list) - set(self.scenario_execution_data_df.columns)
            logger.warning(
                f"Positivity violation: missing data for variables {missing_variables}.\n"
                f"Causal inference is only valid if a well-specified parametric model is used.\n"
                f"Alternatively, consider restricting analysis to executions without the variables:"
                f" {missing_variables}."
            )
            return True
        else:
            return False<|MERGE_RESOLUTION|>--- conflicted
+++ resolved
@@ -8,11 +8,6 @@
 from causal_testing.testing.causal_test_outcome import CausalTestResult
 from causal_testing.testing.estimators import Estimator
 
-<<<<<<< HEAD
-import logging
-
-=======
->>>>>>> 7906d99f
 logger = logging.getLogger(__name__)
 
 
@@ -37,14 +32,7 @@
     """
 
     def __init__(
-<<<<<<< HEAD
-        self,
-        causal_test_case: CausalTestCase,
-        causal_specification: CausalSpecification,
-        data_collector: DataCollector,
-=======
         self, causal_test_case: CausalTestCase, causal_specification: CausalSpecification, data_collector: DataCollector
->>>>>>> 7906d99f
     ):
         self.causal_test_case = causal_test_case
         self.treatment_variables = list(self.causal_test_case.control_input_configuration)
@@ -80,21 +68,11 @@
         minimal_adjustment_sets = []
         if self.causal_test_case.effect == "total":
             minimal_adjustment_sets = self.casual_dag.enumerate_minimal_adjustment_sets(
-<<<<<<< HEAD
-                [v.name for v in self.treatment_variables],
-                [v.name for v in self.causal_test_case.outcome_variables],
-            )
-        elif self.causal_test_case.effect == "direct":
-            minimal_adjustment_sets = self.casual_dag.direct_effect_adjustment_sets(
-                [v.name for v in self.treatment_variables],
-                [v.name for v in self.causal_test_case.outcome_variables],
-=======
                 [v.name for v in self.treatment_variables], [v.name for v in self.causal_test_case.outcome_variables]
             )
         elif self.causal_test_case.effect == "direct":
             minimal_adjustment_sets = self.casual_dag.direct_effect_adjustment_sets(
                 [v.name for v in self.treatment_variables], [v.name for v in self.causal_test_case.outcome_variables]
->>>>>>> 7906d99f
             )
         else:
             raise ValueError("Causal effect should be 'total' or 'direct'")
