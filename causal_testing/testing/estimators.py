--- conflicted
+++ resolved
@@ -282,16 +282,10 @@
 
     def __init__(
         self,
-        treatment: tuple,
-<<<<<<< HEAD
+        treatment: tuple,    
         treatment_value: float,
         control_value: float,
         adjustment_set: set,
-=======
-        treatment_values: float,
-        control_values: float,
-        adjustment_set: list[float],
->>>>>>> 92b6250b
         outcome: tuple,
         df: pd.DataFrame = None,
         effect_modifiers: dict[Variable:Any] = None,
@@ -393,11 +387,7 @@
 
         # Create an empty individual for the control and treated
         individuals = pd.DataFrame(1, index=["control", "treated"], columns=model.params.index)
-<<<<<<< HEAD
-        individuals.loc["control", list(self.treatment)] = self.control_value
-        individuals.loc["treated", list(self.treatment)] = self.treatment_value
-=======
->>>>>>> 92b6250b
+
         # This is a temporary hack
         for t in self.square_terms:
             individuals[t + "^2"] = individuals[t] ** 2
@@ -406,8 +396,8 @@
 
         # It is ABSOLUTELY CRITICAL that these go last, otherwise we can't index
         # the effect with "ate = t_test_results.effect[0]"
-        individuals.loc["control", list(self.treatment)] = self.control_values
-        individuals.loc["treated", list(self.treatment)] = self.treatment_values
+        individuals.loc["control", list(self.treatment)] = self.control_value
+        individuals.loc["treated", list(self.treatment)] = self.treatment_value
 
         # Perform a t-test to compare the predicted outcome of the control and treated individual (ATE)
         t_test_results = model.t_test(individuals.loc["treated"] - individuals.loc["control"])
