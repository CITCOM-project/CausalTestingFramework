"""This module contains the Estimator abstract class, as well as its concrete extensions: LogisticRegressionEstimator,
LinearRegressionEstimator"""
import logging
from abc import ABC, abstractmethod
from typing import Any
from math import ceil

import numpy as np
import pandas as pd
import statsmodels.api as sm
import statsmodels.formula.api as smf
<<<<<<< HEAD
from patsy import dmatrix

=======
from econml.dml import CausalForestDML
from patsy import dmatrix  # pylint: disable = no-name-in-module
from patsy import ModelDesc
>>>>>>> 0d9b1d75
from sklearn.ensemble import GradientBoostingRegressor
from statsmodels.regression.linear_model import RegressionResultsWrapper
from statsmodels.tools.sm_exceptions import PerfectSeparationError

from causal_testing.specification.variable import Variable

logger = logging.getLogger(__name__)


class Estimator(ABC):
    # pylint: disable=too-many-instance-attributes
    """An estimator contains all of the information necessary to compute a causal estimate for the effect of changing
    a set of treatment variables to a set of values.

    All estimators must implement the following two methods:

    1) add_modelling_assumptions: The validity of a model-assisted causal inference result depends on whether
    the modelling assumptions imposed by a model actually hold. Therefore, for each model, is important to state
    the modelling assumption upon which the validity of the results depend. To achieve this, the estimator object
    maintains a list of modelling assumptions (as strings). If a user wishes to implement their own estimator, they
    must implement this method and add all assumptions to the list of modelling assumptions.

    2) estimate_ate: All estimators must be capable of returning the average treatment effect as a minimum. That is, the
    average effect of the intervention (changing treatment from control to treated value) on the outcome of interest
    adjusted for all confounders.
    """

    def __init__(
        # pylint: disable=too-many-arguments
        self,
        treatment: str,
        treatment_value: float,
        control_value: float,
        adjustment_set: set,
        outcome: str,
        df: pd.DataFrame = None,
        effect_modifiers: dict[str:Any] = None,
        alpha: float = 0.05,
        query: str = "",
    ):
        self.treatment = treatment
        self.treatment_value = treatment_value
        self.control_value = control_value
        self.adjustment_set = adjustment_set
        self.outcome = outcome
        self.alpha = alpha
        self.df = df.query(query) if query else df

        if effect_modifiers is None:
            self.effect_modifiers = {}
        elif isinstance(effect_modifiers, dict):
            self.effect_modifiers = effect_modifiers
        else:
            raise ValueError(f"Unsupported type for effect_modifiers {effect_modifiers}. Expected iterable")
        self.modelling_assumptions = []
        if query:
            self.modelling_assumptions.append(query)
        self.add_modelling_assumptions()
        logger.debug("Effect Modifiers: %s", self.effect_modifiers)

    @abstractmethod
    def add_modelling_assumptions(self):
        """
        Add modelling assumptions to the estimator. This is a list of strings which list the modelling assumptions that
        must hold if the resulting causal inference is to be considered valid.
        """

    def compute_confidence_intervals(self) -> list[float, float]:
        """
        Estimate the 95% Wald confidence intervals for the effect of changing the treatment from control values to
        treatment values on the outcome.
        :return: 95% Wald confidence intervals.
        """


class LogisticRegressionEstimator(Estimator):
    """A Logistic Regression Estimator is a parametric estimator which restricts the variables in the data to a linear
    combination of parameters and functions of the variables (note these functions need not be linear). It is designed
    for estimating categorical outcomes.
    """

    def __init__(
        # pylint: disable=too-many-arguments
        self,
        treatment: str,
        treatment_value: float,
        control_value: float,
        adjustment_set: set,
        outcome: str,
        df: pd.DataFrame = None,
        effect_modifiers: dict[str:Any] = None,
        formula: str = None,
        query: str = "",
    ):
        super().__init__(
            treatment=treatment,
            treatment_value=treatment_value,
            control_value=control_value,
            adjustment_set=adjustment_set,
            outcome=outcome,
            df=df,
            effect_modifiers=effect_modifiers,
            query=query,
        )

        self.model = None

        if formula is not None:
            self.formula = formula
        else:
            terms = [treatment] + sorted(list(adjustment_set)) + sorted(list(self.effect_modifiers))
            self.formula = f"{outcome} ~ {'+'.join(((terms)))}"

    def add_modelling_assumptions(self):
        """
        Add modelling assumptions to the estimator. This is a list of strings which list the modelling assumptions that
        must hold if the resulting causal inference is to be considered valid.
        """
        self.modelling_assumptions.append(
            "The variables in the data must fit a shape which can be expressed as a linear"
            "combination of parameters and functions of variables. Note that these functions"
            "do not need to be linear."
        )
        self.modelling_assumptions.append("The outcome must be binary.")
        self.modelling_assumptions.append("Independently and identically distributed errors.")

    def _run_logistic_regression(self, data) -> RegressionResultsWrapper:
        """Run logistic regression of the treatment and adjustment set against the outcome and return the model.

        :return: The model after fitting to data.
        """
        model = smf.logit(formula=self.formula, data=data).fit(disp=0)
        self.model = model
        return model

    def estimate(self, data: pd.DataFrame, adjustment_config: dict = None) -> RegressionResultsWrapper:
        """add terms to the dataframe and estimate the outcome from the data
        :param data: A pandas dataframe containing execution data from the system-under-test.
        :param adjustment_config: Dictionary containing the adjustment configuration of the adjustment set
        """
        if adjustment_config is None:
            adjustment_config = {}
        if set(self.adjustment_set) != set(adjustment_config):
            raise ValueError(
                f"Invalid adjustment configuration {adjustment_config}. Must specify values for {self.adjustment_set}"
            )

        model = self._run_logistic_regression(data)

        x = pd.DataFrame(columns=self.df.columns)
        x["Intercept"] = 1  # self.intercept
        x[self.treatment] = [self.treatment_value, self.control_value]
        for k, v in adjustment_config.items():
            x[k] = v
        for k, v in self.effect_modifiers.items():
            x[k] = v
        x = dmatrix(self.formula.split("~")[1], x, return_type="dataframe")
        for col in x:
            if str(x.dtypes[col]) == "object":
                x = pd.get_dummies(x, columns=[col], drop_first=True)
        # x = x[model.params.index]
        return model.predict(x)

    def estimate_control_treatment(
        self, adjustment_config: dict = None, bootstrap_size: int = 100
    ) -> tuple[pd.Series, pd.Series]:
        """Estimate the outcomes under control and treatment.

        :return: The estimated control and treatment values and their confidence
        intervals in the form ((ci_low, control, ci_high), (ci_low, treatment, ci_high)).
        """
        if adjustment_config is None:
            adjustment_config = {}
        y = self.estimate(self.df, adjustment_config=adjustment_config)

        try:
            bootstrap_samples = [
                self.estimate(self.df.sample(len(self.df), replace=True), adjustment_config=adjustment_config)
                for _ in range(bootstrap_size)
            ]
            control, treatment = zip(*[(x.iloc[1], x.iloc[0]) for x in bootstrap_samples])
        except PerfectSeparationError:
            logger.warning(
                "Perfect separation detected, results not available. Cannot calculate confidence intervals for such "
                "a small dataset."
            )
            return (y.iloc[1], None), (y.iloc[0], None)
        except np.linalg.LinAlgError:
            logger.warning("Singular matrix detected. Confidence intervals not available. Try with a larger data set")
            return (y.iloc[1], None), (y.iloc[0], None)

        # Delta method confidence intervals from
        # https://stackoverflow.com/questions/47414842/confidence-interval-of-probability-prediction-from-logistic-regression-statsmode
        # cov = model.cov_params()
        # gradient = (y * (1 - y) * x.T).T  # matrix of gradients for each observation
        # std_errors = np.array([np.sqrt(np.dot(np.dot(g, cov), g)) for g in gradient.to_numpy()])
        # c = 1.96  # multiplier for confidence interval
        # upper = np.maximum(0, np.minimum(1, y + std_errors * c))
        # lower = np.maximum(0, np.minimum(1, y - std_errors * c))

        return (y.iloc[1], np.array(control)), (y.iloc[0], np.array(treatment))

    def estimate_ate(self, adjustment_config: dict = None, bootstrap_size: int = 100) -> float:
        """Estimate the ate effect of the treatment on the outcome. That is, the change in outcome caused
        by changing the treatment variable from the control value to the treatment value. Here, we actually
        calculate the expected outcomes under control and treatment and take one away from the other. This
        allows for custom terms to be put in such as squares, inverses, products, etc.

        :return: The estimated average treatment effect and 95% confidence intervals
        """
        if adjustment_config is None:
            adjustment_config = {}
        (control_outcome, control_bootstraps), (
            treatment_outcome,
            treatment_bootstraps,
        ) = self.estimate_control_treatment(bootstrap_size=bootstrap_size, adjustment_config=adjustment_config)
        estimate = treatment_outcome - control_outcome

        if control_bootstraps is None or treatment_bootstraps is None:
            return estimate, (None, None)

        bootstraps = sorted(list(treatment_bootstraps - control_bootstraps))
        bound = int((bootstrap_size * self.alpha) / 2)
        ci_low = bootstraps[bound]
        ci_high = bootstraps[bootstrap_size - bound]

        logger.info(
            f"Changing {self.treatment} from {self.control_value} to {self.treatment_value} gives an estimated "
            f"ATE of {ci_low} < {estimate} < {ci_high}"
        )
        assert ci_low < estimate < ci_high, f"Expecting {ci_low} < {estimate} < {ci_high}"

        return estimate, (ci_low, ci_high)

    def estimate_risk_ratio(self, adjustment_config: dict = None, bootstrap_size: int = 100) -> float:
        """Estimate the ate effect of the treatment on the outcome. That is, the change in outcome caused
        by changing the treatment variable from the control value to the treatment value. Here, we actually
        calculate the expected outcomes under control and treatment and divide one by the other. This
        allows for custom terms to be put in such as squares, inverses, products, etc.

        :return: The estimated risk ratio and 95% confidence intervals.
        """
        if adjustment_config is None:
            adjustment_config = {}
        (control_outcome, control_bootstraps), (
            treatment_outcome,
            treatment_bootstraps,
        ) = self.estimate_control_treatment(bootstrap_size=bootstrap_size, adjustment_config=adjustment_config)
        estimate = treatment_outcome / control_outcome

        if control_bootstraps is None or treatment_bootstraps is None:
            return estimate, (None, None)

        bootstraps = sorted(list(treatment_bootstraps / control_bootstraps))
        bound = ceil((bootstrap_size * self.alpha) / 2)
        ci_low = bootstraps[bound]
        ci_high = bootstraps[bootstrap_size - bound]

        logger.info(
            f"Changing {self.treatment} from {self.control_value} to {self.treatment_value} gives an estimated "
            f"risk ratio of {ci_low} < {estimate} < {ci_high}"
        )
        assert ci_low < estimate < ci_high, f"Expecting {ci_low} < {estimate} < {ci_high}"

        return estimate, (ci_low, ci_high)

    def estimate_unit_odds_ratio(self) -> float:
        """Estimate the odds ratio of increasing the treatment by one. In logistic regression, this corresponds to the
        coefficient of the treatment of interest.

        :return: The odds ratio. Confidence intervals are not yet supported.
        """
        model = self._run_logistic_regression(self.df)
        return np.exp(model.params[self.treatment])


class LinearRegressionEstimator(Estimator):
    """A Linear Regression Estimator is a parametric estimator which restricts the variables in the data to a linear
    combination of parameters and functions of the variables (note these functions need not be linear).
    """

    def __init__(
        # pylint: disable=too-many-arguments
        self,
        treatment: str,
        treatment_value: float,
        control_value: float,
        adjustment_set: set,
        outcome: str,
        df: pd.DataFrame = None,
        effect_modifiers: dict[Variable:Any] = None,
        formula: str = None,
        alpha: float = 0.05,
        query: str = "",
    ):
        super().__init__(
            treatment,
            treatment_value,
            control_value,
            adjustment_set,
            outcome,
            df,
            effect_modifiers,
            alpha=alpha,
            query=query,
        )

        self.model = None
        if effect_modifiers is None:
            effect_modifiers = []

        if formula is not None:
            self.formula = formula
        else:
            terms = [treatment] + sorted(list(adjustment_set)) + sorted(list(effect_modifiers))
            self.formula = f"{outcome} ~ {'+'.join(terms)}"

        for term in self.effect_modifiers:
            self.adjustment_set.add(term)

    def add_modelling_assumptions(self):
        """
        Add modelling assumptions to the estimator. This is a list of strings which list the modelling assumptions that
        must hold if the resulting causal inference is to be considered valid.
        """
        self.modelling_assumptions.append(
            "The variables in the data must fit a shape which can be expressed as a linear"
            "combination of parameters and functions of variables. Note that these functions"
            "do not need to be linear."
        )

    def estimate_coefficient(self) -> tuple[pd.Series, list[pd.Series, pd.Series]]:
        """Estimate the unit average treatment effect of the treatment on the outcome. That is, the change in outcome
        caused by a unit change in treatment.

        :return: The unit average treatment effect and the 95% Wald confidence intervals.
        """
        model = self._run_linear_regression()
        newline = "\n"
        patsy_md = ModelDesc.from_formula(self.treatment)
        if any((self.df.dtypes[factor.name()] == 'object' for factor in patsy_md.rhs_termlist[1].factors)):
            design_info = dmatrix(self.formula.split("~")[1], self.df).design_info
            treatment = design_info.column_names[design_info.term_name_slices[self.treatment]]
        else:
            treatment = [self.treatment]
        assert set(treatment).issubset(
            model.params.index.tolist()
        ), f"{treatment} not in\n{'  ' + str(model.params.index).replace(newline, newline + '  ')}"
        unit_effect = model.params[treatment]  # Unit effect is the coefficient of the treatment
        [ci_low, ci_high] = self._get_confidence_intervals(model, treatment)
        return unit_effect, [ci_low, ci_high]

    def estimate_ate(self) -> tuple[pd.Series, list[pd.Series, pd.Series]]:
        """Estimate the average treatment effect of the treatment on the outcome. That is, the change in outcome caused
        by changing the treatment variable from the control value to the treatment value.

        :return: The average treatment effect and the 95% Wald confidence intervals.
        """
        model = self._run_linear_regression()

        # Create an empty individual for the control and treated
        individuals = pd.DataFrame(1, index=["control", "treated"], columns=model.params.index)

        # It is ABSOLUTELY CRITICAL that these go last, otherwise we can't index
        # the effect with "ate = t_test_results.effect[0]"
        individuals.loc["control", [self.treatment]] = self.control_value
        individuals.loc["treated", [self.treatment]] = self.treatment_value

        # Perform a t-test to compare the predicted outcome of the control and treated individual (ATE)
        t_test_results = model.t_test(individuals.loc["treated"] - individuals.loc["control"])
        ate = pd.Series(t_test_results.effect[0])
        confidence_intervals = list(t_test_results.conf_int(alpha=self.alpha).flatten())
        confidence_intervals = [pd.Series(interval) for interval in confidence_intervals]
        return ate, confidence_intervals

    def estimate_control_treatment(self, adjustment_config: dict = None) -> tuple[pd.Series, pd.Series]:
        """Estimate the outcomes under control and treatment.

        :return: The estimated outcome under control and treatment in the form
        (control_outcome, treatment_outcome).
        """
        if adjustment_config is None:
            adjustment_config = {}
        model = self._run_linear_regression()

        x = pd.DataFrame(columns=self.df.columns)
        x[self.treatment] = [self.treatment_value, self.control_value]
        x["Intercept"] = 1  # self.intercept
        for k, v in adjustment_config.items():
            x[k] = v
        for k, v in self.effect_modifiers.items():
            x[k] = v
        x = dmatrix(self.formula.split("~")[1], x, return_type="dataframe")
        for col in x:
            if str(x.dtypes[col]) == "object":
                x = pd.get_dummies(x, columns=[col], drop_first=True)
        x = x[model.params.index]
        y = model.get_prediction(x).summary_frame()

        return y.iloc[1], y.iloc[0]

    def estimate_risk_ratio(self, adjustment_config: dict = None) -> tuple[pd.Series, list[pd.Series, pd.Series]]:
        """Estimate the risk_ratio effect of the treatment on the outcome. That is, the change in outcome caused
        by changing the treatment variable from the control value to the treatment value.

        :return: The average treatment effect and the 95% Wald confidence intervals.
        """
        if adjustment_config is None:
            adjustment_config = {}
        control_outcome, treatment_outcome = self.estimate_control_treatment(adjustment_config=adjustment_config)
        ci_low = pd.Series(treatment_outcome["mean_ci_lower"] / control_outcome["mean_ci_upper"])
        ci_high = pd.Series(treatment_outcome["mean_ci_upper"] / control_outcome["mean_ci_lower"])
        return pd.Series(treatment_outcome["mean"] / control_outcome["mean"]), [ci_low, ci_high]

    def estimate_ate_calculated(self, adjustment_config: dict = None) -> tuple[pd.Series, list[pd.Series, pd.Series]]:
        """Estimate the ate effect of the treatment on the outcome. That is, the change in outcome caused
        by changing the treatment variable from the control value to the treatment value. Here, we actually
        calculate the expected outcomes under control and treatment and divide one by the other. This
        allows for custom terms to be put in such as squares, inverses, products, etc.

        :return: The average treatment effect and the 95% Wald confidence intervals.
        """
        if adjustment_config is None:
            adjustment_config = {}
        control_outcome, treatment_outcome = self.estimate_control_treatment(adjustment_config=adjustment_config)
        ci_low = pd.Series(treatment_outcome["mean_ci_lower"] - control_outcome["mean_ci_upper"])
        ci_high = pd.Series(treatment_outcome["mean_ci_upper"] - control_outcome["mean_ci_lower"])
        return pd.Series(treatment_outcome["mean"] - control_outcome["mean"]), [ci_low, ci_high]

    def _run_linear_regression(self) -> RegressionResultsWrapper:
        """Run linear regression of the treatment and adjustment set against the outcome and return the model.

        :return: The model after fitting to data.
        """
        model = smf.ols(formula=self.formula, data=self.df).fit()
        self.model = model
        return model

    def _get_confidence_intervals(self, model, treatment):
        confidence_intervals = model.conf_int(alpha=self.alpha, cols=None)
        ci_low, ci_high = (
            pd.Series(confidence_intervals[0].loc[treatment]),
            pd.Series(confidence_intervals[1].loc[treatment]),
        )
        return [ci_low, ci_high]


class CubicSplineRegressionEstimator(LinearRegressionEstimator):
    """A Cubic Spline Regression Estimator is a parametric estimator which restricts the variables in the data to a
    combination of parameters and basis functions of the variables.
    """

    def __init__(
        # pylint: disable=too-many-arguments
        self,
        treatment: str,
        treatment_value: float,
        control_value: float,
        adjustment_set: set,
        outcome: str,
        basis: int,
        df: pd.DataFrame = None,
        effect_modifiers: dict[Variable:Any] = None,
        formula: str = None,
        alpha: float = 0.05,
        expected_relationship=None,
    ):
        super().__init__(
            treatment, treatment_value, control_value, adjustment_set, outcome, df, effect_modifiers, formula, alpha
        )

        self.expected_relationship = expected_relationship

        if effect_modifiers is None:
            effect_modifiers = []

        if formula is None:
            terms = [treatment] + sorted(list(adjustment_set)) + sorted(list(effect_modifiers))
            self.formula = f"{outcome} ~ cr({'+'.join(terms)}, df={basis})"

    def estimate_ate_calculated(self, adjustment_config: dict = None) -> pd.Series:
        model = self._run_linear_regression()

        x = {"Intercept": 1, self.treatment: self.treatment_value}
        if adjustment_config is not None:
            for k, v in adjustment_config.items():
                x[k] = v
        if self.effect_modifiers is not None:
            for k, v in self.effect_modifiers.items():
                x[k] = v

        treatment = model.predict(x).iloc[0]

        x[self.treatment] = self.control_value
        control = model.predict(x).iloc[0]

        return pd.Series(treatment - control)


class InstrumentalVariableEstimator(Estimator):
    """
    Carry out estimation using instrumental variable adjustment rather than conventional adjustment. This means we do
    not need to observe all confounders in order to adjust for them. A key assumption here is linearity.
    """

    def __init__(
        # pylint: disable=too-many-arguments
        self,
        treatment: str,
        treatment_value: float,
        control_value: float,
        adjustment_set: set,
        outcome: str,
        instrument: str,
        df: pd.DataFrame = None,
        intercept: int = 1,
        effect_modifiers: dict = None,  # Not used (yet?). Needed for compatibility
        alpha: float = 0.05,
        query: str = "",
    ):
        super().__init__(
            treatment=treatment,
            treatment_value=treatment_value,
            control_value=control_value,
            adjustment_set=adjustment_set,
            outcome=outcome,
            df=df,
            effect_modifiers=None,
            alpha=alpha,
            query=query,
        )
        self.intercept = intercept
        self.model = None
        self.instrument = instrument

    def add_modelling_assumptions(self):
        """
        Add modelling assumptions to the estimator. This is a list of strings which list the modelling assumptions that
        must hold if the resulting causal inference is to be considered valid.
        """
        self.modelling_assumptions.append(
            """The instrument and the treatment, and the treatment and the outcome must be
        related linearly in the form Y = aX + b."""
        )
        self.modelling_assumptions.append(
            """The three IV conditions must hold
            (i) Instrument is associated with treatment
            (ii) Instrument does not affect outcome except through its potential effect on treatment
            (iii) Instrument and outcome do not share causes
        """
        )

    def estimate_iv_coefficient(self, df) -> float:
        """
        Estimate the linear regression coefficient of the treatment on the
        outcome.
        """
        # Estimate the total effect of instrument I on outcome Y = abI + c1
        ab = sm.OLS(df[self.outcome], df[[self.instrument]]).fit().params[self.instrument]

        # Estimate the direct effect of instrument I on treatment X = aI + c1
        a = sm.OLS(df[self.treatment], df[[self.instrument]]).fit().params[self.instrument]

        # Estimate the coefficient of I on X by cancelling
        return ab / a

    def estimate_coefficient(self, bootstrap_size=100) -> tuple[pd.Series, list[pd.Series, pd.Series]]:
        """
        Estimate the unit ate (i.e. coefficient) of the treatment on the
        outcome.
        """
        bootstraps = sorted(
            [self.estimate_iv_coefficient(self.df.sample(len(self.df), replace=True)) for _ in range(bootstrap_size)]
        )
        bound = ceil((bootstrap_size * self.alpha) / 2)
        ci_low = pd.Series(bootstraps[bound])
        ci_high = pd.Series(bootstraps[bootstrap_size - bound])

<<<<<<< HEAD
        return self.estimate_iv_coefficient(self.df), (ci_low, ci_high)
=======
        return pd.Series(self.estimate_iv_coefficient(self.df)), [ci_low, ci_high]


class CausalForestEstimator(Estimator):
    """A causal random forest estimator is a non-parametric estimator which recursively partitions the covariate space
    to learn a low-dimensional representation of treatment effect heterogeneity. This form of estimator is best suited
    to the estimation of heterogeneous treatment effects i.e. the estimated effect for every sample rather than the
    population average.
    """

    def add_modelling_assumptions(self):
        """Add any modelling assumptions to the estimator.

        :return self: Update self.modelling_assumptions
        """
        self.modelling_assumptions.append("Non-parametric estimator: no restrictions imposed on the data.")

    def estimate_ate(self) -> tuple[pd.Series, list[pd.Series, pd.Series]]:
        """Estimate the average treatment effect.

        :return ate, confidence_intervals: The average treatment effect and 95% confidence intervals.
        """
        # Remove any NA containing rows
        reduced_df = self.df.copy()
        necessary_cols = [self.treatment] + list(self.adjustment_set) + [self.outcome]
        missing_rows = reduced_df[necessary_cols].isnull().any(axis=1)
        reduced_df = reduced_df[~missing_rows]

        # Split data into effect modifiers (X), confounders (W), treatments (T), and outcome (Y)
        if self.effect_modifiers:
            effect_modifier_df = reduced_df[list(self.effect_modifiers)]
        else:
            effect_modifier_df = reduced_df[list(self.adjustment_set)]
        confounders_df = reduced_df[list(self.adjustment_set)]
        treatment_df = np.ravel(reduced_df[[self.treatment]])
        outcome_df = np.ravel(reduced_df[[self.outcome]])

        # Fit the model to the data using a gradient boosting regressor for both the treatment and outcome model
        model = CausalForestDML(
            model_y=GradientBoostingRegressor(),
            model_t=GradientBoostingRegressor(),
        )
        model.fit(outcome_df, treatment_df, X=effect_modifier_df, W=confounders_df)

        # Obtain the ATE and 95% confidence intervals
        ate = pd.Series(model.ate(effect_modifier_df, T0=self.control_value, T1=self.treatment_value))
        ate_interval = model.ate_interval(effect_modifier_df, T0=self.control_value, T1=self.treatment_value)
        ci_low, ci_high = pd.Series(ate_interval[0]), pd.Series(ate_interval[1])
        return ate, [ci_low, ci_high]

    def estimate_cates(self) -> pd.DataFrame:
        """Estimate the conditional average treatment effect for each sample in the data as a function of a set of
        covariates (X) i.e. effect modifiers. That is, the predicted change in outcome caused by the intervention
        (change in treatment from control to treatment value) for every execution of the system-under-test, taking into
        account the value of each effect modifier X. As a result, for every unique setting of the set of covariates X,
        we expect a different CATE.

        :return results_df: A dataframe containing a conditional average treatment effect, 95% confidence intervals, and
        the covariate (effect modifier) values for each sample.
        """

        # Remove any NA containing rows
        reduced_df = self.df.copy()
        necessary_cols = [self.treatment] + list(self.adjustment_set) + [self.outcome]
        missing_rows = reduced_df[necessary_cols].isnull().any(axis=1)
        reduced_df = reduced_df[~missing_rows]

        # Split data into effect modifiers (X), confounders (W), treatments (T), and outcome (Y)
        if self.effect_modifiers:
            effect_modifier_df = reduced_df[list(self.effect_modifiers)]
        else:
            raise ValueError("CATE requires the user to define a set of effect modifiers.")

        if self.adjustment_set:
            confounders_df = reduced_df[list(self.adjustment_set)]
        else:
            confounders_df = None
        treatment_df = reduced_df[[self.treatment]]
        outcome_df = reduced_df[[self.outcome]]

        # Fit a model to the data
        model = CausalForestDML(model_y=GradientBoostingRegressor(), model_t=GradientBoostingRegressor())
        model.fit(outcome_df, treatment_df, X=effect_modifier_df, W=confounders_df)

        # Obtain CATES and confidence intervals
        conditional_ates = model.effect(effect_modifier_df, T0=self.control_value, T1=self.treatment_value).flatten()
        [ci_low, ci_high] = model.effect_interval(
            effect_modifier_df, T0=self.control_value, T1=self.treatment_value, alpha=self.alpha
        )

        # Merge results into a dataframe (CATE, confidence intervals, and effect modifier values)
        results_df = pd.DataFrame(columns=["cate", "ci_low", "ci_high"])
        results_df["cate"] = list(conditional_ates)
        results_df["ci_low"] = list(ci_low.flatten())
        results_df["ci_high"] = list(ci_high.flatten())
        effect_modifier_df.reset_index(drop=True, inplace=True)
        results_df[list(self.effect_modifiers)] = effect_modifier_df
        results_df.sort_values(by=list(self.effect_modifiers), inplace=True)
        return results_df, None
>>>>>>> 0d9b1d75
<|MERGE_RESOLUTION|>--- conflicted
+++ resolved
@@ -9,14 +9,9 @@
 import pandas as pd
 import statsmodels.api as sm
 import statsmodels.formula.api as smf
-<<<<<<< HEAD
-from patsy import dmatrix
-
-=======
 from econml.dml import CausalForestDML
 from patsy import dmatrix  # pylint: disable = no-name-in-module
 from patsy import ModelDesc
->>>>>>> 0d9b1d75
 from sklearn.ensemble import GradientBoostingRegressor
 from statsmodels.regression.linear_model import RegressionResultsWrapper
 from statsmodels.tools.sm_exceptions import PerfectSeparationError
@@ -595,106 +590,4 @@
         ci_low = pd.Series(bootstraps[bound])
         ci_high = pd.Series(bootstraps[bootstrap_size - bound])
 
-<<<<<<< HEAD
-        return self.estimate_iv_coefficient(self.df), (ci_low, ci_high)
-=======
         return pd.Series(self.estimate_iv_coefficient(self.df)), [ci_low, ci_high]
-
-
-class CausalForestEstimator(Estimator):
-    """A causal random forest estimator is a non-parametric estimator which recursively partitions the covariate space
-    to learn a low-dimensional representation of treatment effect heterogeneity. This form of estimator is best suited
-    to the estimation of heterogeneous treatment effects i.e. the estimated effect for every sample rather than the
-    population average.
-    """
-
-    def add_modelling_assumptions(self):
-        """Add any modelling assumptions to the estimator.
-
-        :return self: Update self.modelling_assumptions
-        """
-        self.modelling_assumptions.append("Non-parametric estimator: no restrictions imposed on the data.")
-
-    def estimate_ate(self) -> tuple[pd.Series, list[pd.Series, pd.Series]]:
-        """Estimate the average treatment effect.
-
-        :return ate, confidence_intervals: The average treatment effect and 95% confidence intervals.
-        """
-        # Remove any NA containing rows
-        reduced_df = self.df.copy()
-        necessary_cols = [self.treatment] + list(self.adjustment_set) + [self.outcome]
-        missing_rows = reduced_df[necessary_cols].isnull().any(axis=1)
-        reduced_df = reduced_df[~missing_rows]
-
-        # Split data into effect modifiers (X), confounders (W), treatments (T), and outcome (Y)
-        if self.effect_modifiers:
-            effect_modifier_df = reduced_df[list(self.effect_modifiers)]
-        else:
-            effect_modifier_df = reduced_df[list(self.adjustment_set)]
-        confounders_df = reduced_df[list(self.adjustment_set)]
-        treatment_df = np.ravel(reduced_df[[self.treatment]])
-        outcome_df = np.ravel(reduced_df[[self.outcome]])
-
-        # Fit the model to the data using a gradient boosting regressor for both the treatment and outcome model
-        model = CausalForestDML(
-            model_y=GradientBoostingRegressor(),
-            model_t=GradientBoostingRegressor(),
-        )
-        model.fit(outcome_df, treatment_df, X=effect_modifier_df, W=confounders_df)
-
-        # Obtain the ATE and 95% confidence intervals
-        ate = pd.Series(model.ate(effect_modifier_df, T0=self.control_value, T1=self.treatment_value))
-        ate_interval = model.ate_interval(effect_modifier_df, T0=self.control_value, T1=self.treatment_value)
-        ci_low, ci_high = pd.Series(ate_interval[0]), pd.Series(ate_interval[1])
-        return ate, [ci_low, ci_high]
-
-    def estimate_cates(self) -> pd.DataFrame:
-        """Estimate the conditional average treatment effect for each sample in the data as a function of a set of
-        covariates (X) i.e. effect modifiers. That is, the predicted change in outcome caused by the intervention
-        (change in treatment from control to treatment value) for every execution of the system-under-test, taking into
-        account the value of each effect modifier X. As a result, for every unique setting of the set of covariates X,
-        we expect a different CATE.
-
-        :return results_df: A dataframe containing a conditional average treatment effect, 95% confidence intervals, and
-        the covariate (effect modifier) values for each sample.
-        """
-
-        # Remove any NA containing rows
-        reduced_df = self.df.copy()
-        necessary_cols = [self.treatment] + list(self.adjustment_set) + [self.outcome]
-        missing_rows = reduced_df[necessary_cols].isnull().any(axis=1)
-        reduced_df = reduced_df[~missing_rows]
-
-        # Split data into effect modifiers (X), confounders (W), treatments (T), and outcome (Y)
-        if self.effect_modifiers:
-            effect_modifier_df = reduced_df[list(self.effect_modifiers)]
-        else:
-            raise ValueError("CATE requires the user to define a set of effect modifiers.")
-
-        if self.adjustment_set:
-            confounders_df = reduced_df[list(self.adjustment_set)]
-        else:
-            confounders_df = None
-        treatment_df = reduced_df[[self.treatment]]
-        outcome_df = reduced_df[[self.outcome]]
-
-        # Fit a model to the data
-        model = CausalForestDML(model_y=GradientBoostingRegressor(), model_t=GradientBoostingRegressor())
-        model.fit(outcome_df, treatment_df, X=effect_modifier_df, W=confounders_df)
-
-        # Obtain CATES and confidence intervals
-        conditional_ates = model.effect(effect_modifier_df, T0=self.control_value, T1=self.treatment_value).flatten()
-        [ci_low, ci_high] = model.effect_interval(
-            effect_modifier_df, T0=self.control_value, T1=self.treatment_value, alpha=self.alpha
-        )
-
-        # Merge results into a dataframe (CATE, confidence intervals, and effect modifier values)
-        results_df = pd.DataFrame(columns=["cate", "ci_low", "ci_high"])
-        results_df["cate"] = list(conditional_ates)
-        results_df["ci_low"] = list(ci_low.flatten())
-        results_df["ci_high"] = list(ci_high.flatten())
-        effect_modifier_df.reset_index(drop=True, inplace=True)
-        results_df[list(self.effect_modifiers)] = effect_modifier_df
-        results_df.sort_values(by=list(self.effect_modifiers), inplace=True)
-        return results_df, None
->>>>>>> 0d9b1d75
