"""This module contains the Estimator abstract class, as well as its concrete extensions: LogisticRegressionEstimator,
LinearRegressionEstimator and CausalForestEstimator"""
import logging
from abc import ABC, abstractmethod
from typing import Any

import numpy as np
import pandas as pd
import statsmodels.api as sm
import statsmodels.formula.api as smf
from econml.dml import CausalForestDML

from sklearn.ensemble import GradientBoostingRegressor
from statsmodels.regression.linear_model import RegressionResultsWrapper
from statsmodels.tools.sm_exceptions import PerfectSeparationError

from causal_testing.specification.variable import Variable

logger = logging.getLogger(__name__)


class Estimator(ABC):
    """An estimator contains all of the information necessary to compute a causal estimate for the effect of changing
    a set of treatment variables to a set of values.

    All estimators must implement the following two methods:

    1) add_modelling_assumptions: The validity of a model-assisted causal inference result depends on whether
    the modelling assumptions imposed by a model actually hold. Therefore, for each model, is important to state
    the modelling assumption upon which the validity of the results depend. To achieve this, the estimator object
    maintains a list of modelling assumptions (as strings). If a user wishes to implement their own estimator, they
    must implement this method and add all assumptions to the list of modelling assumptions.

    2) estimate_ate: All estimators must be capable of returning the average treatment effect as a minimum. That is, the
    average effect of the intervention (changing treatment from control to treated value) on the outcome of interest
    adjusted for all confounders.
    """

    def __init__(
        self,
        treatment: str,
        treatment_value: float,
        control_value: float,
        adjustment_set: set,
        outcome: str,
        df: pd.DataFrame = None,
        effect_modifiers: dict[Variable:Any] = None,
    ):
        self.treatment = treatment
        self.treatment_value = treatment_value
        self.control_value = control_value
        self.adjustment_set = adjustment_set
        self.outcome = outcome
        self.df = df
        if effect_modifiers is None:
            self.effect_modifiers = {}
        elif isinstance(effect_modifiers, (list, set)):
            self.effect_modifiers = {k.name for k in effect_modifiers}
        elif isinstance(effect_modifiers, dict):
            self.effect_modifiers = {k.name: v for k, v in effect_modifiers.items()}
        else:
            raise ValueError(f"Unsupported type for effect_modifiers {effect_modifiers}. Expected iterable")
        self.modelling_assumptions = []
        self.add_modelling_assumptions()
        logger.debug("Effect Modifiers: %s", self.effect_modifiers)

    @abstractmethod
    def add_modelling_assumptions(self):
        """
        Add modelling assumptions to the estimator. This is a list of strings which list the modelling assumptions that
        must hold if the resulting causal inference is to be considered valid.
        """

    @abstractmethod
    def estimate_ate(self) -> float:
        """
        Estimate the unit effect of the treatment on the outcome. That is, the coefficient of the treatment variable
        in the linear regression equation.
        :return: The intercept and coefficient of the linear regression equation
        """

    def compute_confidence_intervals(self) -> list[float, float]:
        """
        Estimate the 95% Wald confidence intervals for the effect of changing the treatment from control values to
        treatment values on the outcome.
        :return: 95% Wald confidence intervals.
        """


class LogisticRegressionEstimator(Estimator):
    """A Logistic Regression Estimator is a parametric estimator which restricts the variables in the data to a linear
    combination of parameters and functions of the variables (note these functions need not be linear). It is designed
    for estimating categorical outcomes.
    """

    def __init__(
        self,
        treatment: str,
        treatment_value: float,
        control_value: float,
        adjustment_set: set,
        outcome: str,
        df: pd.DataFrame = None,
        effect_modifiers: dict[Variable:Any] = None,
        intercept: int = 1,
    ):
        super().__init__(treatment, treatment_value, control_value, adjustment_set, outcome, df, effect_modifiers)

        for term in self.effect_modifiers:
            self.adjustment_set.add(term)

        self.product_terms = []
        self.square_terms = []
        self.inverse_terms = []
        self.intercept = intercept
        self.model = None

    def add_modelling_assumptions(self):
        """
        Add modelling assumptions to the estimator. This is a list of strings which list the modelling assumptions that
        must hold if the resulting causal inference is to be considered valid.
        """
        self.modelling_assumptions += (
            "The variables in the data must fit a shape which can be expressed as a linear"
            "combination of parameters and functions of variables. Note that these functions"
            "do not need to be linear."
        )
        self.modelling_assumptions += "The outcome must be binary."
        self.modelling_assumptions += "Independently and identically distributed errors."

    def _run_logistic_regression(self, data) -> RegressionResultsWrapper:
        """Run logistic regression of the treatment and adjustment set against the outcome and return the model.

        :return: The model after fitting to data.
        """
        # 1. Reduce dataframe to contain only the necessary columns
        reduced_df = data.copy()
        necessary_cols = [self.treatment] + list(self.adjustment_set) + [self.outcome]
        missing_rows = reduced_df[necessary_cols].isnull().any(axis=1)
        reduced_df = reduced_df[~missing_rows]
        reduced_df = reduced_df.sort_values([self.treatment])
        logger.debug(reduced_df[necessary_cols])

        # 2. Add intercept
        reduced_df["Intercept"] = self.intercept

        # 3. Estimate the unit difference in outcome caused by unit difference in treatment
        cols = [self.treatment]
        cols += [x for x in self.adjustment_set if x not in cols]
        treatment_and_adjustments_cols = reduced_df[cols + ["Intercept"]]
        outcome_col = reduced_df[[self.outcome]]
        for col in treatment_and_adjustments_cols:
            if str(treatment_and_adjustments_cols.dtypes[col]) == "object":
                treatment_and_adjustments_cols = pd.get_dummies(
                    treatment_and_adjustments_cols, columns=[col], drop_first=True
                )
        regression = sm.Logit(outcome_col, treatment_and_adjustments_cols)
        model = regression.fit()
        return model

    def estimate(self, data: pd.DataFrame) -> RegressionResultsWrapper:
        """add terms to the dataframe and estimate the outcome from the data
        :param data: A pandas dataframe containing execution data from the system-under-test.

        """
        model = self._run_logistic_regression(data)
        self.model = model

        x = pd.DataFrame()
        x[self.treatment] = [self.treatment_value, self.control_value]
        x["Intercept"] = self.intercept
        for k, v in self.effect_modifiers.items():
            x[k] = v
        for t in self.square_terms:
            x[t + "^2"] = x[t] ** 2
        for t in self.inverse_terms:
            x["1/" + t] = 1 / x[t]
        for a, b in self.product_terms:
            x[f"{a}*{b}"] = x[a] * x[b]

        for col in x:
            if str(x.dtypes[col]) == "object":
                x = pd.get_dummies(x, columns=[col], drop_first=True)
        x = x[model.params.index]

        return model.predict(x)

    def estimate_control_treatment(self, bootstrap_size=100) -> tuple[pd.Series, pd.Series]:
        """Estimate the outcomes under control and treatment.

        :return: The estimated control and treatment values and their confidence
        intervals in the form ((ci_low, control, ci_high), (ci_low, treatment, ci_high)).
        """

        y = self.estimate(self.df)

        try:
            bootstrap_samples = [
                self.estimate(self.df.sample(len(self.df), replace=True)) for _ in range(bootstrap_size)
            ]
            control, treatment = zip(*[(x.iloc[1], x.iloc[0]) for x in bootstrap_samples])
        except PerfectSeparationError:
            logger.warning(
                "Perfect separation detected, results not available. Cannot calculate confidence intervals for such "
                "a small dataset."
            )
            return (y.iloc[1], None), (y.iloc[0], None)

        # Delta method confidence intervals from
        # https://stackoverflow.com/questions/47414842/confidence-interval-of-probability-prediction-from-logistic-regression-statsmode
        # cov = model.cov_params()
        # gradient = (y * (1 - y) * x.T).T  # matrix of gradients for each observation
        # std_errors = np.array([np.sqrt(np.dot(np.dot(g, cov), g)) for g in gradient.to_numpy()])
        # c = 1.96  # multiplier for confidence interval
        # upper = np.maximum(0, np.minimum(1, y + std_errors * c))
        # lower = np.maximum(0, np.minimum(1, y - std_errors * c))

        return (y.iloc[1], np.array(control)), (y.iloc[0], np.array(treatment))

    def estimate_ate(self, bootstrap_size=100) -> float:
        """Estimate the ate effect of the treatment on the outcome. That is, the change in outcome caused
        by changing the treatment variable from the control value to the treatment value. Here, we actually
        calculate the expected outcomes under control and treatment and take one away from the other. This
        allows for custom terms to be put in such as squares, inverses, products, etc.

        :return: The estimated average treatment effect and 95% confidence intervals
        """
        (control_outcome, control_bootstraps), (
            treatment_outcome,
            treatment_bootstraps,
        ) = self.estimate_control_treatment()
        estimate = treatment_outcome - control_outcome

        if control_bootstraps is None or treatment_bootstraps is None:
            return estimate, (None, None)

        bootstraps = sorted(list(treatment_bootstraps - control_bootstraps))
        bound = int((bootstrap_size * 0.05) / 2)
        ci_low = bootstraps[bound]
        ci_high = bootstraps[bootstrap_size - bound]

        logger.info(
            f"Changing {self.treatment} from {self.control_value} to {self.treatment_value} gives an estimated "
            f"ATE of {ci_low} < {estimate} < {ci_high}"
        )
        assert ci_low < estimate < ci_high, f"Expecting {ci_low} < {estimate} < {ci_high}"

        return estimate, (ci_low, ci_high)

    def estimate_risk_ratio(self, bootstrap_size=100) -> float:
        """Estimate the ate effect of the treatment on the outcome. That is, the change in outcome caused
        by changing the treatment variable from the control value to the treatment value. Here, we actually
        calculate the expected outcomes under control and treatment and divide one by the other. This
        allows for custom terms to be put in such as squares, inverses, products, etc.

        :return: The estimated risk ratio and 95% confidence intervals.
        """
        (control_outcome, control_bootstraps), (
            treatment_outcome,
            treatment_bootstraps,
        ) = self.estimate_control_treatment()
        estimate = treatment_outcome / control_outcome

        if control_bootstraps is None or treatment_bootstraps is None:
            return estimate, (None, None)

        bootstraps = sorted(list(treatment_bootstraps / control_bootstraps))
        bound = int((bootstrap_size * 0.05) / 2)
        ci_low = bootstraps[bound]
        ci_high = bootstraps[bootstrap_size - bound]

        logger.info(
            f"Changing {self.treatment} from {self.control_value} to {self.treatment_value} gives an estimated "
            f"risk ratio of {ci_low} < {estimate} < {ci_high}"
        )
        assert ci_low < estimate < ci_high, f"Expecting {ci_low} < {estimate} < {ci_high}"

        return estimate, (ci_low, ci_high)

    def estimate_unit_odds_ratio(self) -> float:
        """Estimate the odds ratio of increasing the treatment by one. In logistic regression, this corresponds to the
        coefficient of the treatment of interest.

        :return: The odds ratio. Confidence intervals are not yet supported.
        """
        model = self._run_logistic_regression(self.df)
        return np.exp(model.params[self.treatment])


class LinearRegressionEstimator(Estimator):
    """A Linear Regression Estimator is a parametric estimator which restricts the variables in the data to a linear
    combination of parameters and functions of the variables (note these functions need not be linear).
    """

    def __init__(
        self,
        treatment: str,
        treatment_value: float,
        control_value: float,
        adjustment_set: set,
        outcome: str,
        df: pd.DataFrame = None,
        effect_modifiers: dict[Variable:Any] = None,
        formula: str = None
    ):
        super().__init__(treatment, treatment_value, control_value, adjustment_set, outcome, df, effect_modifiers)

        self.model = None
        if effect_modifiers is None:
            effect_modifiers = []

        if formula is not None:
            # TODO: validate it
            self.formula = formula
        else:
            terms = [treatment] + sorted(list(adjustment_set)) + sorted(list(effect_modifiers))
            self.formula = f"{outcome} ~ {'+'.join(((terms)))} + Intercept"

        for term in self.effect_modifiers:
            self.adjustment_set.add(term)

    def add_modelling_assumptions(self):
        """
        Add modelling assumptions to the estimator. This is a list of strings which list the modelling assumptions that
        must hold if the resulting causal inference is to be considered valid.
        """
        self.modelling_assumptions += (
            "The variables in the data must fit a shape which can be expressed as a linear"
            "combination of parameters and functions of variables. Note that these functions"
            "do not need to be linear."
        )

    def add_squared_term_to_df(self, term_to_square: str):
        """Add a squared term to the linear regression model and df.

        This enables the user to capture curvilinear relationships with a linear regression model, not just straight
        lines, while automatically adding the modelling assumption imposed by the addition of this term.

        :param term_to_square: The term (column in data and variable in DAG) which is to be squared.
        """
        new_term = str(term_to_square) + "^2"
        self.df[new_term] = self.df[term_to_square] ** 2
        self.adjustment_set.add(new_term)
        self.modelling_assumptions += (
            f"Relationship between {self.treatment} and {self.outcome} varies quadratically" f"with {term_to_square}."
        )
        self.square_terms.append(term_to_square)

    def add_inverse_term_to_df(self, term_to_invert: str):
        """Add an inverse term to the linear regression model and df.

        This enables the user to capture curvilinear relationships with a linear regression model, not just straight
        lines, while automatically adding the modelling assumption imposed by the addition of this term.

        :param term_to_square: The term (column in data and variable in DAG) which is to be squared.
        """
        new_term = "1/" + str(term_to_invert)
        self.df[new_term] = 1 / self.df[term_to_invert]
        self.adjustment_set.add(new_term)
        self.modelling_assumptions += (
            f"Relationship between {self.treatment} and {self.outcome} varies inversely" f"with {term_to_invert}."
        )
        self.inverse_terms.append(term_to_invert)

    def add_product_term_to_df(self, term_a: str, term_b: str):
        """Add a product term to the linear regression model and df.

        This enables the user to capture interaction between a pair of variables in the model. In other words, while
        each covariate's contribution to the mean is assumed to be independent of the other covariates, the pair of
        product terms term_a*term_b a are restricted to vary linearly with each other.

        :param term_a: The first term of the product term.
        :param term_b: The second term of the product term.
        """
        new_term = str(term_a) + "*" + str(term_b)
        self.df[new_term] = self.df[term_a] * self.df[term_b]
        self.adjustment_set.add(new_term)
        self.modelling_assumptions += f"{term_a} and {term_b} vary linearly with each other."
        self.product_terms.append((term_a, term_b))

    def estimate_unit_ate(self) -> float:
        """Estimate the unit average treatment effect of the treatment on the outcome. That is, the change in outcome
        caused by a unit change in treatment.

        :return: The unit average treatment effect and the 95% Wald confidence intervals.
        """
        model = self._run_linear_regression()
        unit_effect = model.params[[self.treatment]].values[0]  # Unit effect is the coefficient of the treatment
        [ci_low, ci_high] = self._get_confidence_intervals(model)

        return unit_effect * self.treatment_value - unit_effect * self.control_value, [ci_low, ci_high]

    def estimate_ate(self) -> tuple[float, list[float, float], float]:
        """Estimate the average treatment effect of the treatment on the outcome. That is, the change in outcome caused
        by changing the treatment variable from the control value to the treatment value.

        :return: The average treatment effect and the 95% Wald confidence intervals.
        """
        model = self._run_linear_regression()

        # Create an empty individual for the control and treated
        individuals = pd.DataFrame(1, index=["control", "treated"], columns=model.params.index)

        # This is a temporary hack
        # for t in self.square_terms:
        #     individuals[t + "^2"] = individuals[t] ** 2
        # for a, b in self.product_terms:
        #     individuals[f"{a}*{b}"] = individuals[a] * individuals[b]

        # It is ABSOLUTELY CRITICAL that these go last, otherwise we can't index
        # the effect with "ate = t_test_results.effect[0]"
        individuals.loc["control", [self.treatment]] = self.control_value
        individuals.loc["treated", [self.treatment]] = self.treatment_value

        # Perform a t-test to compare the predicted outcome of the control and treated individual (ATE)
        t_test_results = model.t_test(individuals.loc["treated"] - individuals.loc["control"])
        ate = t_test_results.effect[0]
        confidence_intervals = list(t_test_results.conf_int().flatten())
        return ate, confidence_intervals

    def estimate_control_treatment(self, adjustment_config: dict = None) -> tuple[pd.Series, pd.Series]:
        """Estimate the outcomes under control and treatment.

        :return: The estimated outcome under control and treatment in the form
        (control_outcome, treatment_outcome).
        """
        if adjustment_config is None:
            adjustment_config = {}

        model = self._run_linear_regression()
        self.model = model

        x = pd.DataFrame()
<<<<<<< HEAD
        x[self.treatment[0]] = [self.treatment_value, self.control_value]
        x["Intercept"] = 1#self.intercept
=======
        x[self.treatment] = [self.treatment_value, self.control_value]
        x["Intercept"] = self.intercept
>>>>>>> ac10df31
        for k, v in adjustment_config.items():
            x[k] = v
        for k, v in self.effect_modifiers.items():
            x[k] = v
        for t in self.square_terms:
            x[t + "^2"] = x[t] ** 2
        for t in self.inverse_terms:
            x["1/" + t] = 1 / x[t]
        for a, b in self.product_terms:
            x[f"{a}*{b}"] = x[a] * x[b]
        for col in x:
            if str(x.dtypes[col]) == "object":
                x = pd.get_dummies(x, columns=[col], drop_first=True)
        x = x[model.params.index]
        y = model.get_prediction(x).summary_frame()

        return y.iloc[1], y.iloc[0]

    def estimate_risk_ratio(self) -> tuple[float, list[float, float]]:
        """Estimate the risk_ratio effect of the treatment on the outcome. That is, the change in outcome caused
        by changing the treatment variable from the control value to the treatment value.

        :return: The average treatment effect and the 95% Wald confidence intervals.
        """
        control_outcome, treatment_outcome = self.estimate_control_treatment()
        ci_low = treatment_outcome["mean_ci_lower"] / control_outcome["mean_ci_upper"]
        ci_high = treatment_outcome["mean_ci_upper"] / control_outcome["mean_ci_lower"]

        return (treatment_outcome["mean"] / control_outcome["mean"]), [ci_low, ci_high]

    def estimate_ate_calculated(self, adjustment_config: dict = None) -> tuple[float, list[float, float]]:
        """Estimate the ate effect of the treatment on the outcome. That is, the change in outcome caused
        by changing the treatment variable from the control value to the treatment value. Here, we actually
        calculate the expected outcomes under control and treatment and divide one by the other. This
        allows for custom terms to be put in such as squares, inverses, products, etc.

        :return: The average treatment effect and the 95% Wald confidence intervals.
        """
        control_outcome, treatment_outcome = self.estimate_control_treatment(adjustment_config=adjustment_config)
        ci_low = treatment_outcome["mean_ci_lower"] - control_outcome["mean_ci_upper"]
        ci_high = treatment_outcome["mean_ci_upper"] - control_outcome["mean_ci_lower"]

        return (treatment_outcome["mean"] - control_outcome["mean"]), [ci_low, ci_high]

    def estimate_cates(self) -> tuple[float, list[float, float]]:
        """Estimate the conditional average treatment effect of the treatment on the outcome. That is, the change
        in outcome caused by changing the treatment variable from the control value to the treatment value.

        :return: The conditional average treatment effect and the 95% Wald confidence intervals.
        """
        assert (
            self.effect_modifiers
        ), f"Must have at least one effect modifier to compute CATE - {self.effect_modifiers}."
        x = pd.DataFrame()
<<<<<<< HEAD
        x[self.treatment[0]] = [self.treatment_value, self.control_value]
        x["Intercept"] = 1#self.intercept
=======
        x[self.treatment] = [self.treatment_value, self.control_value]
        x["Intercept"] = self.intercept
>>>>>>> ac10df31
        for k, v in self.effect_modifiers.items():
            self.adjustment_set.add(k)
            x[k] = v
        if hasattr(self, "square_terms"):
            for t in self.square_terms:
                x[t + "^2"] = x[t] ** 2
        if hasattr(self, "product_terms"):
            for a, b in self.product_terms:
                x[f"{a}*{b}"] = x[a] * x[b]

        model = self._run_linear_regression()
        y = model.predict(x)
        treatment_outcome = y.iloc[0]
        control_outcome = y.iloc[1]

        return treatment_outcome - control_outcome, None

    def _run_linear_regression(self) -> RegressionResultsWrapper:
        """Run linear regression of the treatment and adjustment set against the outcome and return the model.

        :return: The model after fitting to data.
        """
        # 1. Reduce dataframe to contain only the necessary columns
        reduced_df = self.df.copy()
        necessary_cols = [self.treatment] + list(self.adjustment_set) + [self.outcome]
        missing_rows = reduced_df[necessary_cols].isnull().any(axis=1)
        reduced_df = reduced_df[~missing_rows]
        reduced_df = reduced_df.sort_values([self.treatment])
        logger.debug(reduced_df[necessary_cols])

        # 2. Add intercept
        reduced_df["Intercept"] = 1#self.intercept

        # 3. Estimate the unit difference in outcome caused by unit difference in treatment
        cols = [self.treatment]
        cols += [x for x in self.adjustment_set if x not in cols]
        treatment_and_adjustments_cols = reduced_df[cols + ["Intercept"]]
        outcome_col = reduced_df[[self.outcome]]
        for col in treatment_and_adjustments_cols:
            if str(treatment_and_adjustments_cols.dtypes[col]) == "object":
                treatment_and_adjustments_cols = pd.get_dummies(
                    treatment_and_adjustments_cols, columns=[col], drop_first=True
                )
        # model = sm.OLS(outcome_col, treatment_and_adjustments_cols).fit()
        model = smf.ols(formula=self.formula, data=self.df).fit()
        return model

    def _get_confidence_intervals(self, model):
        confidence_intervals = model.conf_int(alpha=0.05, cols=None)
        ci_low, ci_high = (
            confidence_intervals[0][[self.treatment]],
            confidence_intervals[1][[self.treatment]],
        )
        return [ci_low.values[0], ci_high.values[0]]


class InstrumentalVariableEstimator(Estimator):
    """
    Carry out estimation using instrumental variable adjustment rather than conventional adjustment. This means we do
    not need to observe all confounders in order to adjust for them. A key assumption here is linearity.
    """

    def __init__(
        self,
        treatment: str,
        treatment_value: float,
        control_value: float,
        adjustment_set: set,
        outcome: str,
        instrument: str,
        df: pd.DataFrame = None,
        intercept: int = 1,
        effect_modifiers: dict=None # Not used (yet?). Needed for compatibility
    ):
        super().__init__(treatment, treatment_value, control_value, adjustment_set, outcome, df, None)
        self.intercept = intercept
        self.model = None
        self.instrument = instrument


    def add_modelling_assumptions(self):
        """
        Add modelling assumptions to the estimator. This is a list of strings which list the modelling assumptions that
        must hold if the resulting causal inference is to be considered valid.
        """
        self.modelling_assumptions += """The instrument and the treatment, and the treatment and the outcome must be
        related linearly in the form Y = aX + b."""
        self.modelling_assumptions += """The three IV conditions must hold
            (i) Instrument is associated with treatment
            (ii) Instrument does not affect outcome except through its potential effect on treatment
            (iii) Instrument and outcome do not share causes
        """

    def estimate_coefficient(self):
        """
        Estimate the linear regression coefficient of the treatment on the outcome.
        """
        # Estimate the total effect of instrument I on outcome Y = abI + c1
        ab = sm.OLS(self.df[self.outcome], self.df[[self.instrument]]).fit().params[self.instrument]

        # Estimate the direct effect of instrument I on treatment X = aI + c1
        a = sm.OLS(self.df[self.treatment], self.df[[self.instrument]]).fit().params[self.instrument]

        # Estimate the coefficient of I on X by cancelling
        return ab / a

    def estimate_ate(self):
        return (self.treatment_value - self.control_value) * self.estimate_coefficient(), (None, None)


class CausalForestEstimator(Estimator):
    """A causal random forest estimator is a non-parametric estimator which recursively partitions the covariate space
    to learn a low-dimensional representation of treatment effect heterogeneity. This form of estimator is best suited
    to the estimation of heterogeneous treatment effects i.e. the estimated effect for every sample rather than the
    population average.
    """

    def add_modelling_assumptions(self):
        """Add any modelling assumptions to the estimator.

        :return self: Update self.modelling_assumptions
        """
        self.modelling_assumptions += "Non-parametric estimator: no restrictions imposed on the data."

    def estimate_ate(self) -> float:
        """Estimate the average treatment effect.

        :return ate, confidence_intervals: The average treatment effect and 95% confidence intervals.
        """
        # Remove any NA containing rows
        reduced_df = self.df.copy()
        necessary_cols = [self.treatment] + list(self.adjustment_set) + [self.outcome]
        missing_rows = reduced_df[necessary_cols].isnull().any(axis=1)
        reduced_df = reduced_df[~missing_rows]

        # Split data into effect modifiers (X), confounders (W), treatments (T), and outcome (Y)
        # TODO: Is it right to ignore the adjustment set if we have effect modifiers?
        if self.effect_modifiers:
            effect_modifier_df = reduced_df[list(self.effect_modifiers)]
        else:
            effect_modifier_df = reduced_df[list(self.adjustment_set)]
        confounders_df = reduced_df[list(self.adjustment_set)]
        treatment_df = np.ravel(reduced_df[[self.treatment]])
        outcome_df = np.ravel(reduced_df[[self.outcome]])

        # Fit the model to the data using a gradient boosting regressor for both the treatment and outcome model
        model = CausalForestDML(
            model_y=GradientBoostingRegressor(),
            model_t=GradientBoostingRegressor(),
        )
        model.fit(outcome_df, treatment_df, X=effect_modifier_df, W=confounders_df)

        # Obtain the ATE and 95% confidence intervals
        ate = model.ate(effect_modifier_df, T0=self.control_value, T1=self.treatment_value)
        ate_interval = model.ate_interval(effect_modifier_df, T0=self.control_value, T1=self.treatment_value)
        ci_low, ci_high = ate_interval[0], ate_interval[1]
        return ate, [ci_low, ci_high]

    def estimate_cates(self) -> pd.DataFrame:
        """Estimate the conditional average treatment effect for each sample in the data as a function of a set of
        covariates (X) i.e. effect modifiers. That is, the predicted change in outcome caused by the intervention
        (change in treatment from control to treatment value) for every execution of the system-under-test, taking into
        account the value of each effect modifier X. As a result, for every unique setting of the set of covariates X,
        we expect a different CATE.

        :return results_df: A dataframe containing a conditional average treatment effect, 95% confidence intervals, and
        the covariate (effect modifier) values for each sample.
        """

        # Remove any NA containing rows
        reduced_df = self.df.copy()
        necessary_cols = [self.treatment] + list(self.adjustment_set) + [self.outcome]
        missing_rows = reduced_df[necessary_cols].isnull().any(axis=1)
        reduced_df = reduced_df[~missing_rows]

        # Split data into effect modifiers (X), confounders (W), treatments (T), and outcome (Y)
        if self.effect_modifiers:
            effect_modifier_df = reduced_df[list(self.effect_modifiers)]
        else:
            raise Exception("CATE requires the user to define a set of effect modifiers.")

        if self.adjustment_set:
            confounders_df = reduced_df[list(self.adjustment_set)]
        else:
            confounders_df = None
        treatment_df = reduced_df[[self.treatment]]
        outcome_df = reduced_df[[self.outcome]]

        # Fit a model to the data
        model = CausalForestDML(model_y=GradientBoostingRegressor(), model_t=GradientBoostingRegressor())
        model.fit(outcome_df, treatment_df, X=effect_modifier_df, W=confounders_df)

        # Obtain CATES and confidence intervals
        conditional_ates = model.effect(effect_modifier_df, T0=self.control_value, T1=self.treatment_value).flatten()
        [ci_low, ci_high] = model.effect_interval(
            effect_modifier_df, T0=self.control_value, T1=self.treatment_value, alpha=0.05
        )

        # Merge results into a dataframe (CATE, confidence intervals, and effect modifier values)
        results_df = pd.DataFrame(columns=["cate", "ci_low", "ci_high"])
        results_df["cate"] = list(conditional_ates)
        results_df["ci_low"] = list(ci_low.flatten())
        results_df["ci_high"] = list(ci_high.flatten())
        effect_modifier_df.reset_index(drop=True, inplace=True)
        results_df[list(self.effect_modifiers)] = effect_modifier_df
        results_df.sort_values(by=list(self.effect_modifiers), inplace=True)
        return results_df, None<|MERGE_RESOLUTION|>--- conflicted
+++ resolved
@@ -431,13 +431,8 @@
         self.model = model
 
         x = pd.DataFrame()
-<<<<<<< HEAD
-        x[self.treatment[0]] = [self.treatment_value, self.control_value]
+        x[self.treatment] = [self.treatment_value, self.control_value]
         x["Intercept"] = 1#self.intercept
-=======
-        x[self.treatment] = [self.treatment_value, self.control_value]
-        x["Intercept"] = self.intercept
->>>>>>> ac10df31
         for k, v in adjustment_config.items():
             x[k] = v
         for k, v in self.effect_modifiers.items():
@@ -492,13 +487,8 @@
             self.effect_modifiers
         ), f"Must have at least one effect modifier to compute CATE - {self.effect_modifiers}."
         x = pd.DataFrame()
-<<<<<<< HEAD
-        x[self.treatment[0]] = [self.treatment_value, self.control_value]
+        x[self.treatment] = [self.treatment_value, self.control_value]
         x["Intercept"] = 1#self.intercept
-=======
-        x[self.treatment] = [self.treatment_value, self.control_value]
-        x["Intercept"] = self.intercept
->>>>>>> ac10df31
         for k, v in self.effect_modifiers.items():
             self.adjustment_set.add(k)
             x[k] = v
