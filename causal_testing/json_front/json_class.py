import argparse
import json
import logging

from abc import ABC
from pathlib import Path

import pandas as pd
import scipy
from fitter import Fitter, get_common_distributions

from causal_testing.data_collection.data_collector import ObservationalDataCollector
from causal_testing.generation.abstract_causal_test_case import AbstractCausalTestCase
from causal_testing.specification.causal_dag import CausalDAG
from causal_testing.specification.causal_specification import CausalSpecification
from causal_testing.specification.scenario import Scenario
from causal_testing.specification.variable import Input, Meta, Output
from causal_testing.testing.causal_test_case import CausalTestCase
from causal_testing.testing.causal_test_engine import CausalTestEngine
from causal_testing.testing.estimators import Estimator

logger = logging.getLogger(__name__)


class JsonUtility(ABC):
    """
    The JsonUtility Class provides the functionality to use structured JSON to setup and run causal tests on the
    CausalTestingFramework.

    :attr {Path} json_path: Path to the JSON input file.
    :attr {Path} dag_path: Path to the dag.dot file containing the Causal DAG.
    :attr {Path} data_path: Path to the csv data file.
    :attr {Input} inputs: Causal variables representing inputs.
    :attr {Output} outputs: Causal variables representing outputs.
    :attr {Meta} metas: Causal variables representing metavariables.
    :attr {pd.DataFrame}: Pandas DataFrame containing runtime data.
    :attr {dict} test_plan: Dictionary containing the key value pairs from the loaded json test plan.
    :attr {Scenario} modelling_scenario:
    :attr {CausalSpecification} causal_specification:
    """

    def __init__(self, log_path):
        self.json_path = None
        self.dag_path = None
        self.data_path = None
        self.inputs = None
        self.outputs = None
        self.metas = None
        self.data = None
        self.test_plan = None
        self.modelling_scenario = None
        self.causal_specification = None
        self.setup_logger(log_path)

    def set_path(self, json_path: str, dag_path: str, data_path: str):
        """
        Takes a path of the directory containing all scenario specific files and creates individual paths for each file
        :param json_path: string path representation to .json file containing test specifications
        :param dag_path: string path representation to the .dot file containing the Causal DAG
        :param data_path: string path representation to the data file
        :returns:
            - json_path -
            - dag_path -
            - data_path -
        """
        self.json_path = Path(json_path)
        self.dag_path = Path(dag_path)
        self.data_path = Path(data_path)

<<<<<<< HEAD
    def set_variables(self, inputs: dict, outputs: dict, metas: dict):
=======
    def set_variables(self, inputs: dict, outputs: dict, metas: dict, distributions: dict, populates: dict):
>>>>>>> 7906d99f
        """Populate the Causal Variables
        :param inputs:
        :param outputs:
        :param metas:
<<<<<<< HEAD
        """
        self.inputs = [Input(i["name"], i["type"], i["distribution"]) for i in inputs]
        self.outputs = [Output(i["name"], i["type"]) for i in outputs]
        self.metas = [Meta(i["name"], i["type"], i["populate"]) for i in metas] if metas else []
=======
        :param distributions:
        :param populates:
        """
        self.inputs = [Input(i["name"], i["type"], distributions[i["distribution"]]) for i in inputs]
        self.outputs = [Output(i["name"], i["type"]) for i in outputs]
        self.metas = [Meta(i["name"], i["type"], populates[i["populate"]]) for i in metas] if metas else []
>>>>>>> 7906d99f

    def setup(self):
        """Function to populate all the necessary parts of the json_class needed to execute tests"""
        self.modelling_scenario = Scenario(self.inputs + self.outputs + self.metas, None)
        self.modelling_scenario.setup_treatment_variables()
        self.causal_specification = CausalSpecification(
            scenario=self.modelling_scenario, causal_dag=CausalDAG(self.dag_path)
        )
        self._json_parse()
        self._populate_metas()

    def execute_tests(self, effects: dict, mutates: dict, estimators: dict, f_flag: bool):
        """Runs and evaluates each test case specified in the JSON input

        :param effects: Dictionary mapping effect class instances to string representations.
        :param mutates: Dictionary mapping mutation functions to string representations.
        :param estimators: Dictionary mapping estimator classes to string representations.
        :param f_flag: Failure flag that if True the script will stop executing when a test fails.
        """
        executed_tests = 0
        failures = 0
        for test in self.test_plan["tests"]:
            if "skip" in test and test["skip"]:
                continue

            abstract_test = AbstractCausalTestCase(
                scenario=self.modelling_scenario,
                intervention_constraints=[mutates[v](k) for k, v in test["mutations"].items()],
                treatment_variables={self.modelling_scenario.variables[v] for v in test["mutations"]},
                expected_causal_effect={
                    self.modelling_scenario.variables[variable]: effects[effect]
                    for variable, effect in test["expectedEffect"].items()
                },
                effect_modifiers={self.modelling_scenario.variables[v] for v in test["effect_modifiers"]}
                if "effect_modifiers" in test
                else {},
                estimate_type=test["estimate_type"],
            )

            concrete_tests, dummy = abstract_test.generate_concrete_tests(5, 0.05)
            logger.info("Executing test: %s", test["name"])
            logger.info(abstract_test)
            logger.info([(v.name, v.distribution) for v in abstract_test.treatment_variables])
            logger.info("Number of concrete tests for test case: %s", str(len(concrete_tests)))
            for concrete_test in concrete_tests:
                executed_tests += 1
                failed = self._execute_test_case(concrete_test, estimators[test["estimator"]], f_flag)
                if failed:
                    failures += 1

        logger.info("{%d}/{%d} failed", failures, executed_tests)

    def _json_parse(self):
<<<<<<< HEAD
        """Parse a JSON input file into inputs, outputs, metas and a test plan"""
        with open(self.json_path) as f:
            self.test_plan = json.load(f)
=======
        """Parse a JSON input file into inputs, outputs, metas and a test plan
        :param distributions: dictionary of user defined scipy distributions
        :param populates: dictionary of user defined populate functions
        """
        with open(self.json_path, encoding="UTF-8") as file:
            self.test_plan = json.load(file)
>>>>>>> 7906d99f

        self.data = pd.read_csv(self.data_path)

    def _populate_metas(self):
        """
        Populate data with meta-variable values and add distributions to Causal Testing Framework Variables
        """

        for meta in self.metas:
            meta.populate(self.data)

        for var in self.metas + self.outputs:
            fitter = Fitter(self.data[var.name], distributions=get_common_distributions())
            fitter.fit()
            (dist, params) = list(fitter.get_best(method="sumsquare_error").items())[0]
            var.distribution = getattr(scipy.stats, dist)(**params)
            logger.info(var.name + f"{dist}({params})")

    def _execute_test_case(self, causal_test_case: CausalTestCase, estimator: Estimator, f_flag: bool) -> bool:
        """Executes a singular test case, prints the results and returns the test case result
        :param causal_test_case: The concrete test case to be executed
        :param f_flag: Failure flag that if True the script will stop executing when a test fails.
        :return: A boolean that if True indicates the causal test case passed and if false indicates the test case
         failed.
        :rtype: bool
        """
        failed = False

        causal_test_engine, estimation_model = self._setup_test(causal_test_case, estimator)
        causal_test_result = causal_test_engine.execute_test(
            estimation_model, estimate_type=causal_test_case.estimate_type
        )

        test_passes = causal_test_case.expected_causal_effect.apply(causal_test_result)

        result_string = str()
        if causal_test_result.ci_low() and causal_test_result.ci_high():
            result_string = (
                f"{causal_test_result.ci_low()} < {causal_test_result.ate} <  {causal_test_result.ci_high()}"
            )
        else:
            result_string = causal_test_result.ate
        if f_flag:
            assert test_passes, (
                f"{causal_test_case}\n    FAILED - expected {causal_test_case.expected_causal_effect}, "
                f"got {result_string}"
            )
        if not test_passes:
            failed = True
            logger.warning(
<<<<<<< HEAD
                "   FAILED- expected %s, got %s",
                causal_test_case.expected_causal_effect,
                causal_test_result.ate,
=======
                "   FAILED- expected %s, got %s", causal_test_case.expected_causal_effect, causal_test_result.ate
>>>>>>> 7906d99f
            )
        return failed

    def _setup_test(self, causal_test_case: CausalTestCase, estimator: Estimator) -> tuple[CausalTestEngine, Estimator]:
        """Create the necessary inputs for a single test case
        :param causal_test_case: The concrete test case to be executed
        :returns:
                - causal_test_engine - Test Engine instance for the test being run
                - estimation_model - Estimator instance for the test being run
        """
        data_collector = ObservationalDataCollector(self.modelling_scenario, self.data_path)
        causal_test_engine = CausalTestEngine(causal_test_case, self.causal_specification, data_collector)
        minimal_adjustment_set = causal_test_engine.load_data(index_col=0)
        treatment_vars = list(causal_test_case.treatment_input_configuration)
        minimal_adjustment_set = minimal_adjustment_set - {v.name for v in treatment_vars}
        estimation_model = estimator(
            (list(treatment_vars)[0].name,),
            [causal_test_case.treatment_input_configuration[v] for v in treatment_vars][0],
            [causal_test_case.control_input_configuration[v] for v in treatment_vars][0],
            minimal_adjustment_set,
            (list(causal_test_case.outcome_variables)[0].name,),
            causal_test_engine.scenario_execution_data_df,
            effect_modifiers=causal_test_case.effect_modifier_configuration,
        )

        self.add_modelling_assumptions(estimation_model)

        return causal_test_engine, estimation_model

    def add_modelling_assumptions(self, estimation_model: Estimator):
        """Optional abstract method where user functionality can be written to determine what assumptions are required
        for specific test cases
        :param estimation_model: estimator model instance for the current running test.
        """
        return

    @staticmethod
    def setup_logger(log_path: str):
        """Setups up logging instance for the module and adds a FileHandler stream so all stdout prints are also
        sent to the logfile
        :param log_path: Path specifying location and name of the logging file to be used
        """
        setup_log = logging.getLogger(__name__)
        file_handler = logging.FileHandler(Path(log_path))
        setup_log.addHandler(file_handler)

    @staticmethod
    def get_args() -> argparse.Namespace:
        """Command-line arguments

        :return: parsed command line arguments
        """
        parser = argparse.ArgumentParser(
            description="A script for parsing json config files for the Causal Testing Framework"
        )
<<<<<<< HEAD
        parser.add_argument(
            "-f",
            help="if included, the script will stop if a test fails",
            action="store_true",
        )
        parser.add_argument(
            "--log_path",
            help="Specify a directory to change the location of the log file",
            default="./json_frontend.log",
        )
        parser.add_argument(
            "--data_path",
            help="Specify path to file containing runtime data",
            required=True,
=======
        parser.add_argument("-f", help="if included, the script will stop if a test fails", action="store_true")
        parser.add_argument(
            "--log_path",
            help="Specify a directory to change the location of the log file",
            default="./json_frontend.log",
>>>>>>> 7906d99f
        )
        parser.add_argument("--data_path", help="Specify path to file containing runtime data", required=True)
        parser.add_argument(
            "--dag_path",
            help="Specify path to file containing the DAG, normally a .dot file",
            required=True,
        )
        parser.add_argument(
            "--json_path",
            help="Specify path to file containing JSON tests, normally a .json file",
            required=True,
        )
        return parser.parse_args()<|MERGE_RESOLUTION|>--- conflicted
+++ resolved
@@ -67,28 +67,18 @@
         self.dag_path = Path(dag_path)
         self.data_path = Path(data_path)
 
-<<<<<<< HEAD
+
     def set_variables(self, inputs: dict, outputs: dict, metas: dict):
-=======
-    def set_variables(self, inputs: dict, outputs: dict, metas: dict, distributions: dict, populates: dict):
->>>>>>> 7906d99f
+
         """Populate the Causal Variables
         :param inputs:
         :param outputs:
         :param metas:
-<<<<<<< HEAD
         """
         self.inputs = [Input(i["name"], i["type"], i["distribution"]) for i in inputs]
         self.outputs = [Output(i["name"], i["type"]) for i in outputs]
         self.metas = [Meta(i["name"], i["type"], i["populate"]) for i in metas] if metas else []
-=======
-        :param distributions:
-        :param populates:
-        """
-        self.inputs = [Input(i["name"], i["type"], distributions[i["distribution"]]) for i in inputs]
-        self.outputs = [Output(i["name"], i["type"]) for i in outputs]
-        self.metas = [Meta(i["name"], i["type"], populates[i["populate"]]) for i in metas] if metas else []
->>>>>>> 7906d99f
+
 
     def setup(self):
         """Function to populate all the necessary parts of the json_class needed to execute tests"""
@@ -142,18 +132,10 @@
         logger.info("{%d}/{%d} failed", failures, executed_tests)
 
     def _json_parse(self):
-<<<<<<< HEAD
+
         """Parse a JSON input file into inputs, outputs, metas and a test plan"""
         with open(self.json_path) as f:
             self.test_plan = json.load(f)
-=======
-        """Parse a JSON input file into inputs, outputs, metas and a test plan
-        :param distributions: dictionary of user defined scipy distributions
-        :param populates: dictionary of user defined populate functions
-        """
-        with open(self.json_path, encoding="UTF-8") as file:
-            self.test_plan = json.load(file)
->>>>>>> 7906d99f
 
         self.data = pd.read_csv(self.data_path)
 
@@ -204,13 +186,9 @@
         if not test_passes:
             failed = True
             logger.warning(
-<<<<<<< HEAD
                 "   FAILED- expected %s, got %s",
                 causal_test_case.expected_causal_effect,
                 causal_test_result.ate,
-=======
-                "   FAILED- expected %s, got %s", causal_test_case.expected_causal_effect, causal_test_result.ate
->>>>>>> 7906d99f
             )
         return failed
 
@@ -266,7 +244,6 @@
         parser = argparse.ArgumentParser(
             description="A script for parsing json config files for the Causal Testing Framework"
         )
-<<<<<<< HEAD
         parser.add_argument(
             "-f",
             help="if included, the script will stop if a test fails",
@@ -281,13 +258,6 @@
             "--data_path",
             help="Specify path to file containing runtime data",
             required=True,
-=======
-        parser.add_argument("-f", help="if included, the script will stop if a test fails", action="store_true")
-        parser.add_argument(
-            "--log_path",
-            help="Specify a directory to change the location of the log file",
-            default="./json_frontend.log",
->>>>>>> 7906d99f
         )
         parser.add_argument("--data_path", help="Specify path to file containing runtime data", required=True)
         parser.add_argument(
