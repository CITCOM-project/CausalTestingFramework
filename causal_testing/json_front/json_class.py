"""This module contains the JsonUtility class, details of using this class can be found here:
https://causal-testing-framework.readthedocs.io/en/latest/json_front_end.html"""

import argparse
import json
import logging

from collections.abc import Mapping
from dataclasses import dataclass
from pathlib import Path
from statistics import StatisticsError

import pandas as pd
import numpy as np
import scipy
from fitter import Fitter, get_common_distributions

from causal_testing.data_collection.data_collector import ObservationalDataCollector
from causal_testing.generation.abstract_causal_test_case import AbstractCausalTestCase
from causal_testing.specification.causal_dag import CausalDAG
from causal_testing.specification.causal_specification import CausalSpecification
from causal_testing.specification.scenario import Scenario
from causal_testing.specification.variable import Input, Meta, Output
from causal_testing.testing.causal_test_case import CausalTestCase
from causal_testing.testing.causal_test_result import CausalTestResult
from causal_testing.testing.estimators import Estimator
from causal_testing.testing.base_test_case import BaseTestCase
from causal_testing.testing.causal_test_adequacy import DataAdequacy

logger = logging.getLogger(__name__)


class JsonUtility:
    """
    The JsonUtility Class provides the functionality to use structured JSON to setup and run causal tests on the
    CausalTestingFramework.

    :attr {Path} json_path: Path to the JSON input file.
    :attr {Path} dag_path: Path to the dag.dot file containing the Causal DAG.
    :attr {Path} data_path: Path to the csv data file.
    :attr {Input} inputs: Causal variables representing inputs.
    :attr {Output} outputs: Causal variables representing outputs.
    :attr {Meta} metas: Causal variables representing metavariables.
    :attr {pd.DataFrame}: Pandas DataFrame containing runtime data.
    :attr {dict} test_plan: Dictionary containing the key value pairs from the loaded json test plan.
    :attr {Scenario} scenario:
    :attr {CausalSpecification} causal_specification:
    """

    def __init__(self, output_path: str, output_overwrite: bool = False):
        self.input_paths = None
        self.variables = {"inputs": {}, "outputs": {}, "metas": {}}
        self.test_plan = None
        self.scenario = None
        self.causal_specification = None
        self.output_path = Path(output_path)
        self.check_file_exists(self.output_path, output_overwrite)
        self.data_collector = None

    def set_paths(self, json_path: str, dag_path: str, data_paths: list[str] = None):
        """
        Takes a path of the directory containing all scenario specific files and creates individual paths for each file
        :param json_path: string path representation to .json file containing test specifications
        :param dag_path: string path representation to the .dot file containing the Causal DAG
        :param data_paths: string path representation to the data files
        """
        if data_paths is None:
            data_paths = []
        self.input_paths = JsonClassPaths(json_path=json_path, dag_path=dag_path, data_paths=data_paths)

    def setup(self, scenario: Scenario):
        """Function to populate all the necessary parts of the json_class needed to execute tests"""
        data = []
        self.scenario = scenario
        self._get_scenario_variables()
        self.scenario.setup_treatment_variables()
        self.causal_specification = CausalSpecification(
            scenario=self.scenario, causal_dag=CausalDAG(self.input_paths.dag_path)
        )
        # Parse the JSON test plan
        with open(self.input_paths.json_path, encoding="utf-8") as f:
            self.test_plan = json.load(f)
        # Populate the data
        if self.input_paths.data_paths:
            data = pd.concat([pd.read_csv(data_file, header=0) for data_file in self.input_paths.data_paths])
        if len(data) == 0:
            raise ValueError(
                "No data found, either provide a path to a file containing data or manually populate the .data "
                "attribute with a dataframe before calling .setup()"
            )
        self.data_collector = ObservationalDataCollector(self.scenario, data)
        self._populate_metas()

    def _create_abstract_test_case(self, test, mutates, effects):
        assert len(test["mutations"]) == 1
        treatment_var = next(self.scenario.variables[v] for v in test["mutations"])

        if not treatment_var.distribution:
            fitter = Fitter(self.data_collector.data[treatment_var.name], distributions=get_common_distributions())
            fitter.fit()
            (dist, params) = list(fitter.get_best(method="sumsquare_error").items())[0]
            treatment_var.distribution = getattr(scipy.stats, dist)(**params)
            self._append_to_file(treatment_var.name + f" {dist}({params})", logging.INFO)

        abstract_test = AbstractCausalTestCase(
            scenario=self.scenario,
            intervention_constraints=[mutates[v](k) for k, v in test["mutations"].items()],
            treatment_variable=treatment_var,
            expected_causal_effect={
                self.scenario.variables[variable]: effects[effect]
                for variable, effect in test["expected_effect"].items()
            },
            effect_modifiers={self.scenario.variables[v] for v in test["effect_modifiers"]}
            if "effect_modifiers" in test
            else {},
            estimate_type=test["estimate_type"],
            effect=test.get("effect", "total"),
        )
        return abstract_test

    def run_json_tests(self, effects: dict, estimators: dict, f_flag: bool = False, mutates: dict = None):
        """Runs and evaluates each test case specified in the JSON input

        :param effects: Dictionary mapping effect class instances to string representations.
        :param mutates: Dictionary mapping mutation functions to string representations.
        :param estimators: Dictionary mapping estimator classes to string representations.
        :param f_flag: Failure flag that if True the script will stop executing when a test fails.
        """
        for test in self.test_plan["tests"]:
            if "skip" in test and test["skip"]:
                continue
            test["estimator"] = estimators[test["estimator"]]
            # If we have specified concrete control and treatment value
            if "mutations" not in test:
                failed, msg = self._run_concrete_metamorphic_test()
            # If we have a variable to mutate
            else:
                if test["estimate_type"] == "coefficient":
                    failed, msg = self._run_coefficient_test(test=test, f_flag=f_flag, effects=effects)
                else:
<<<<<<< HEAD
                    failed, msg = self._run_metamorphic_tests(
                        test=test, f_flag=f_flag, effects=effects, mutates=mutates
                    )
            test["failed"] = failed
            test["result"] = msg
        return self.test_plan["tests"]
=======
                    msg = self._run_ate_test(test=test, f_flag=f_flag, effects=effects, mutates=mutates)
                self._append_to_file(msg, logging.INFO)
            else:
                outcome_variable = next(
                    iter(test["expected_effect"])
                )  # Take first key from dictionary of expected effect
                base_test_case = BaseTestCase(
                    treatment_variable=self.variables["inputs"][test["treatment_variable"]],
                    outcome_variable=self.variables["outputs"][outcome_variable],
                )

                causal_test_case = CausalTestCase(
                    base_test_case=base_test_case,
                    expected_causal_effect=effects[test["expected_effect"][outcome_variable]],
                    control_value=test["control_value"],
                    treatment_value=test["treatment_value"],
                    estimate_type=test["estimate_type"],
                )

                failed, _ = self._execute_test_case(causal_test_case=causal_test_case, test=test, f_flag=f_flag)

                msg = (
                    f"Executing concrete test: {test['name']} \n"
                    + f"treatment variable: {test['treatment_variable']} \n"
                    + f"outcome_variable = {outcome_variable} \n"
                    + f"control value = {test['control_value']}, treatment value = {test['treatment_value']} \n"
                    + f"Result: {'FAILED' if failed else 'Passed'}"
                )
                print(msg)
                self._append_to_file(msg, logging.INFO)
>>>>>>> 79dcb488

    def _run_coefficient_test(self, test: dict, f_flag: bool, effects: dict):
        """Builds structures and runs test case for tests with an estimate_type of 'coefficient'.

        :param test: Single JSON test definition stored in a mapping (dict)
        :param f_flag: Failure flag that if True the script will stop executing when a test fails.
        :param effects: Dictionary mapping effect class instances to string representations.
        :return: String containing the message to be outputted
        """
        base_test_case = BaseTestCase(
            treatment_variable=next(self.scenario.variables[v] for v in test["mutations"]),
            outcome_variable=next(self.scenario.variables[v] for v in test["expected_effect"]),
            effect=test.get("effect", "direct"),
        )
        assert len(test["expected_effect"]) == 1, "Can only have one expected effect."
        causal_test_case = CausalTestCase(
            base_test_case=base_test_case,
            expected_causal_effect=next(effects[effect] for variable, effect in test["expected_effect"].items()),
            estimate_type="coefficient",
            effect_modifier_configuration={self.scenario.variables[v] for v in test.get("effect_modifiers", [])},
        )
        failed, result = self._execute_test_case(causal_test_case=causal_test_case, test=test, f_flag=f_flag)
        msg = (
            f"Executing test: {test['name']} \n"
            + f"  {causal_test_case} \n"
            + "  "
            + ("\n  ").join(str(result).split("\n"))
            + "==============\n"
            + f"  Result: {'FAILED' if failed else 'Passed'}"
        )
        self._append_to_file(msg, logging.INFO)
        return failed, result

    def _run_concrete_metamorphic_test(self, test: dict, f_flag: bool, effects: dict, mutates: dict):
        outcome_variable = next(iter(test["expected_effect"]))  # Take first key from dictionary of expected effect
        base_test_case = BaseTestCase(
            treatment_variable=self.variables["inputs"][test["treatment_variable"]],
            outcome_variable=self.variables["outputs"][outcome_variable],
        )

        causal_test_case = CausalTestCase(
            base_test_case=base_test_case,
            expected_causal_effect=effects[test["expected_effect"][outcome_variable]],
            control_value=test["control_value"],
            treatment_value=test["treatment_value"],
            estimate_type=test["estimate_type"],
        )
        failed, msg = self._execute_test_case(causal_test_case=causal_test_case, test=test, f_flag=f_flag)

        msg = (
            f"Executing concrete test: {test['name']} \n"
            + f"treatment variable: {test['treatment_variable']} \n"
            + f"outcome_variable = {outcome_variable} \n"
            + f"control value = {test['control_value']}, treatment value = {test['treatment_value']} \n"
            + f"Result: {'FAILED' if failed else 'Passed'}"
        )
        self._append_to_file(msg, logging.INFO)
        return failed, msg

    def _run_metamorphic_tests(self, test: dict, f_flag: bool, effects: dict, mutates: dict):
        """Builds structures and runs test case for tests with an estimate_type of 'ate'.

        :param test: Single JSON test definition stored in a mapping (dict)
        :param f_flag: Failure flag that if True the script will stop executing when a test fails.
        :param effects: Dictionary mapping effect class instances to string representations.
        :param mutates: Dictionary mapping mutation functions to string representations.
        :return: String containing the message to be outputted
        """
        if "sample_size" in test:
            sample_size = test["sample_size"]
        else:
            sample_size = 5
        if "target_ks_score" in test:
            target_ks_score = test["target_ks_score"]
        else:
            target_ks_score = 0.05
        abstract_test = self._create_abstract_test_case(test, mutates, effects)
        concrete_tests, _ = abstract_test.generate_concrete_tests(
            sample_size=sample_size, target_ks_score=target_ks_score
        )
        failures, _ = self._execute_tests(concrete_tests, test, f_flag)

        msg = (
            f"Executing test: {test['name']} \n"
            + "  abstract_test \n"
            + f"  {abstract_test} \n"
            + f"  {abstract_test.treatment_variable.name},"
            + f"  {abstract_test.treatment_variable.distribution} \n"
            + f"  Number of concrete tests for test case: {str(len(concrete_tests))} \n"
            + f"  {failures}/{len(concrete_tests)} failed for {test['name']}"
        )
        self._append_to_file(msg, logging.INFO)
        return failures, msg

    def _execute_tests(self, concrete_tests, test, f_flag):
        failures = 0
        details = []
        if "formula" in test:
            self._append_to_file(f"Estimator formula used for test: {test['formula']}")

        for concrete_test in concrete_tests:
            failed, result = self._execute_test_case(concrete_test, test, f_flag)
            details.append(result)
            if failed:
                failures += 1
        return failures, details

    def _populate_metas(self):
        """
        Populate data with meta-variable values and add distributions to Causal Testing Framework Variables
        """
        for meta in self.scenario.variables_of_type(Meta):
            meta.populate(self.data_collector.data)

    def _execute_test_case(
        self, causal_test_case: CausalTestCase, test: Mapping, f_flag: bool
    ) -> (bool, CausalTestResult):
        """Executes a singular test case, prints the results and returns the test case result
        :param causal_test_case: The concrete test case to be executed
        :param test: Single JSON test definition stored in a mapping (dict)
        :param f_flag: Failure flag that if True the script will stop executing when a test fails.
        :return: A boolean that if True indicates the causal test case passed and if false indicates the test case
         failed.
        :rtype: bool
        """
        failed = False

        estimation_model = self._setup_test(causal_test_case=causal_test_case, test=test)
        causal_test_result = causal_test_case.execute_test(
            estimator=estimation_model, data_collector=self.data_collector
        )
<<<<<<< HEAD
        causal_test_result = causal_test_engine.execute_test(estimation_model, causal_test_case)
=======

>>>>>>> 79dcb488
        test_passes = causal_test_case.expected_causal_effect.apply(causal_test_result)

        if "coverage" in test and test["coverage"]:
            adequacy_metric = DataAdequacy(causal_test_case, causal_test_engine, estimation_model)
            adequacy_metric.measure_adequacy()
            # self._append_to_file(f"KURTOSIS: {effect_estimate.mean()}", logging.INFO)
            # self._append_to_file(f"PASSING: {sum(outcomes)}/{len(outcomes)}", logging.INFO)
            causal_test_result.adequacy = adequacy_metric

        if causal_test_result.ci_low() is not None and causal_test_result.ci_high() is not None:
            result_string = (
                f"{causal_test_result.ci_low()} < {causal_test_result.test_value.value} <  "
                f"{causal_test_result.ci_high()}"
            )
        else:
            result_string = f"{causal_test_result.test_value.value} no confidence intervals"

        if not test_passes:
            if f_flag:
                raise StatisticsError(
                    f"{causal_test_case}\n    FAILED - expected {causal_test_case.expected_causal_effect}, "
                    f"got {result_string}"
                )
            failed = True
            # logger.warning("   FAILED - expected %s, got %s", causal_test_case.expected_causal_effect, result_string)
        return failed, causal_test_result

    def _setup_test(self, causal_test_case: CausalTestCase, test: Mapping) -> Estimator:
        """Create the necessary inputs for a single test case
        :param causal_test_case: The concrete test case to be executed
        :param test: Single JSON test definition stored in a mapping (dict)
        :param conditions: A list of conditions which should be applied to the
        data. Conditions should be in the query format detailed at
        https://pandas.pydata.org/docs/reference/api/pandas.DataFrame.query.html
        :returns:
                - causal_test_engine - Test Engine instance for the test being run
                - estimation_model - Estimator instance for the test being run
        """
        minimal_adjustment_set = self.causal_specification.causal_dag.identification(causal_test_case.base_test_case)
        treatment_var = causal_test_case.treatment_variable
        minimal_adjustment_set = minimal_adjustment_set - {treatment_var}
        estimator_kwargs = {
            "treatment": treatment_var.name,
            "treatment_value": causal_test_case.treatment_value,
            "control_value": causal_test_case.control_value,
            "adjustment_set": minimal_adjustment_set,
            "outcome": causal_test_case.outcome_variable.name,
            "effect_modifiers": causal_test_case.effect_modifier_configuration,
            "alpha": test["alpha"] if "alpha" in test else 0.05,
        }
        if "formula" in test:
            estimator_kwargs["formula"] = test["formula"]
        estimation_model = test["estimator"](**estimator_kwargs)
        return estimation_model

    def _append_to_file(self, line: str, log_level: int = None):
        """Appends given line(s) to the current output file. If log_level is specified it also logs that message to the
        logging level.
        :param line: The line or lines of text to be appended to the file
        :param log_level: An integer representing the logging level as specified by pythons inbuilt logging module. It
        is possible to use the inbuilt logging level variables such as logging.INFO and logging.WARNING
        """
        with open(self.output_path, "a", encoding="utf-8") as f:
            f.write(line + "\n")
        if log_level:
            logger.log(level=log_level, msg=line)

    def _get_scenario_variables(self):
        for input_var in self.scenario.inputs():
            self.variables["inputs"][input_var.name] = input_var
        for output_var in self.scenario.outputs():
            self.variables["outputs"][output_var.name] = output_var
        for meta_var in self.scenario.metas():
            self.variables["metas"][meta_var.name] = meta_var

    @staticmethod
    def check_file_exists(output_path: Path, overwrite: bool):
        """Method that checks if the given path to an output file already exists. If overwrite is true the check is
        passed.
        :param output_path: File path for the output file of the JSON Frontend
        :param overwrite: bool that if true, the current file can be overwritten
        """
        if output_path.is_file():
            if overwrite:
                output_path.unlink()
            else:
                raise FileExistsError(f"Chosen file output ({output_path}) already exists")

    @staticmethod
    def get_args(test_args=None) -> argparse.Namespace:
        """Command-line arguments

        :return: parsed command line arguments
        """
        parser = argparse.ArgumentParser(
            description="A script for parsing json config files for the Causal Testing Framework"
        )
        parser.add_argument(
            "-f",
            help="if included, the script will stop if a test fails",
            action="store_true",
        )
        parser.add_argument(
            "-w",
            help="Specify to overwrite any existing output files. This can lead to the loss of existing outputs if not "
            "careful",
            action="store_true",
        )
        parser.add_argument(
            "--log_path",
            help="Specify a directory to change the location of the log file",
        )
        parser.add_argument(
            "--data_path",
            help="Specify path to file containing runtime data",
            nargs="+",
        )
        parser.add_argument(
            "--dag_path",
            help="Specify path to file containing the DAG, normally a .dot file",
            required=True,
        )
        parser.add_argument(
            "--json_path",
            help="Specify path to file containing JSON tests, normally a .json file",
            required=True,
        )
        return parser.parse_args(test_args)


@dataclass
class JsonClassPaths:
    """
    A dataclass that converts strings of paths to Path objects for use in the JsonUtility class
    :param json_path: string path representation to .json file containing test specifications
    :param dag_path: string path representation to the .dot file containing the Causal DAG
    :param data_path: string path representation to the data file
    """

    json_path: Path
    dag_path: Path
    data_paths: list[Path]

    def __init__(self, json_path: str, dag_path: str, data_paths: str):
        self.json_path = Path(json_path)
        self.dag_path = Path(dag_path)
        self.data_paths = [Path(path) for path in data_paths]


@dataclass
class CausalVariables:
    """
    A dataclass that converts lists of dictionaries into lists of Causal Variables
    """

    def __init__(self, inputs: list[dict], outputs: list[dict], metas: list[dict]):
        self.inputs = [Input(**i) for i in inputs]
        self.outputs = [Output(**o) for o in outputs]
        self.metas = [Meta(**m) for m in metas] if metas else []

    def __iter__(self):
        for var in self.inputs + self.outputs + self.metas:
            yield var<|MERGE_RESOLUTION|>--- conflicted
+++ resolved
@@ -135,20 +135,6 @@
                 failed, msg = self._run_concrete_metamorphic_test()
             # If we have a variable to mutate
             else:
-                if test["estimate_type"] == "coefficient":
-                    failed, msg = self._run_coefficient_test(test=test, f_flag=f_flag, effects=effects)
-                else:
-<<<<<<< HEAD
-                    failed, msg = self._run_metamorphic_tests(
-                        test=test, f_flag=f_flag, effects=effects, mutates=mutates
-                    )
-            test["failed"] = failed
-            test["result"] = msg
-        return self.test_plan["tests"]
-=======
-                    msg = self._run_ate_test(test=test, f_flag=f_flag, effects=effects, mutates=mutates)
-                self._append_to_file(msg, logging.INFO)
-            else:
                 outcome_variable = next(
                     iter(test["expected_effect"])
                 )  # Take first key from dictionary of expected effect
@@ -165,18 +151,20 @@
                     estimate_type=test["estimate_type"],
                 )
 
-                failed, _ = self._execute_test_case(causal_test_case=causal_test_case, test=test, f_flag=f_flag)
-
-                msg = (
-                    f"Executing concrete test: {test['name']} \n"
-                    + f"treatment variable: {test['treatment_variable']} \n"
-                    + f"outcome_variable = {outcome_variable} \n"
-                    + f"control value = {test['control_value']}, treatment value = {test['treatment_value']} \n"
-                    + f"Result: {'FAILED' if failed else 'Passed'}"
-                )
-                print(msg)
+                failed, msg = self._execute_test_case(causal_test_case=causal_test_case, test=test, f_flag=f_flag)
+
+                # msg = (
+                #     f"Executing concrete test: {test['name']} \n"
+                #     + f"treatment variable: {test['treatment_variable']} \n"
+                #     + f"outcome_variable = {outcome_variable} \n"
+                #     + f"control value = {test['control_value']}, treatment value = {test['treatment_value']} \n"
+                #     + f"Result: {'FAILED' if failed else 'Passed'}"
+                # )
+                # print(msg)
                 self._append_to_file(msg, logging.INFO)
->>>>>>> 79dcb488
+            test["failed"] = failed
+            test["result"] = msg
+            return self.test_plan["tests"]
 
     def _run_coefficient_test(self, test: dict, f_flag: bool, effects: dict):
         """Builds structures and runs test case for tests with an estimate_type of 'coefficient'.
@@ -308,11 +296,6 @@
         causal_test_result = causal_test_case.execute_test(
             estimator=estimation_model, data_collector=self.data_collector
         )
-<<<<<<< HEAD
-        causal_test_result = causal_test_engine.execute_test(estimation_model, causal_test_case)
-=======
-
->>>>>>> 79dcb488
         test_passes = causal_test_case.expected_causal_effect.apply(causal_test_result)
 
         if "coverage" in test and test["coverage"]:
