--- conflicted
+++ resolved
@@ -225,14 +225,7 @@
 
         return causal_test_engine, estimation_model
 
-<<<<<<< HEAD
-=======
-    def add_modelling_assumptions(self, estimation_model: Estimator):  # pylint: disable=unused-argument
-        """Optional abstract method where user functionality can be written to determine what assumptions are required
-        for specific test cases
-        :param estimation_model: estimator model instance for the current running test.
-        """
-        return
+
 
     def _append_to_file(self, line: str, log_level: int = None):
         """Appends given line(s) to the current output file. If log_level is specified it also logs that message to the
@@ -248,7 +241,6 @@
         if log_level:
             logger.log(level=log_level, msg=line)
 
->>>>>>> b68aee3e
     @staticmethod
     def check_file_exists(output_path: Path, overwrite: bool):
         """Method that checks if the given path to an output file already exists. If overwrite is true the check is
