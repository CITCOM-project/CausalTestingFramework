--- conflicted
+++ resolved
@@ -1,27 +1,12 @@
 from setuptools import setup, find_packages
-<<<<<<< HEAD
-
-setup(
-    name="causaltest",
-    version="0.0.1",
-    url="https://github.com/CITCOM-project/CausalTestingFramework",
-    author="CITCoM Team",
-    packages=find_packages(),
-    install_requires=["numpy", "pandas", "networkx", "pygraphviz", "dowhy", "rpy2",],
-=======
 
 requirements = [
-    'numpy~=1.21.4',
-    'pandas~=1.3.4',
-    'setuptools~=58.5.3',
-    'networkx~=2.6.3',
-    'pygraphviz~=1.7',
-    'pytest~=6.2.5'
+    "numpy~=1.21.4",
+    "pandas~=1.3.4",
+    "setuptools~=58.5.3",
+    "networkx~=2.6.3",
+    "pygraphviz~=1.7",
+    "pytest~=6.2.5",
 ]
 
-setup(
-    name='causal_testing_framework',
-    version='0.0.1',
-    packages=find_packages()
->>>>>>> 3da4617e
-)+setup(name="causal_testing_framework", version="0.0.1", packages=find_packages())